//! Implementation of the standard keystore management API.
use crate::validation::{initialized_validators::Error, signing_method::SigningMethod, InitializedValidators, ValidatorStore};
use crate::validation::account_utils::ZeroizeString;
use eth2::lighthouse_vc::std_types::{
    DeleteKeystoreStatus, DeleteKeystoresRequest, DeleteKeystoresResponse, ImportKeystoreStatus,
    ImportKeystoresRequest, ImportKeystoresResponse, InterchangeJsonStr, KeystoreJsonStr,
    ListKeystoresResponse, SingleKeystoreResponse, Status,
};
use eth2_keystore::Keystore;
use slog::{info, warn, Logger};
use slot_clock::SlotClock;
use std::path::PathBuf;
use std::sync::Arc;
use std::sync::Weak;
use task_executor::TaskExecutor;
use tokio::runtime::Handle;
use tokio::runtime::Runtime;
use types::{EthSpec, PublicKeyBytes};
use validator_dir::Builder as ValidatorDirBuilder;
use warp::Rejection;
use warp_utils::reject::{custom_bad_request, custom_server_error};

pub fn list<T: SlotClock + 'static, E: EthSpec>(
    validator_store: Arc<ValidatorStore<T, E>>,
) -> ListKeystoresResponse {
    let initialized_validators_rwlock = validator_store.initialized_validators();
    let initialized_validators = initialized_validators_rwlock.read();

    let keystores = initialized_validators
        .validator_definitions()
        .iter()
        .filter(|def| def.enabled)
        .map(|def| {
            let validating_pubkey = def.voting_public_key.compress();

            let (derivation_path, readonly) = initialized_validators
                .signing_method(&validating_pubkey)
                .map_or((None, None), |signing_method| match *signing_method {
                    SigningMethod::LocalKeystore {
                        ref voting_keystore,
                        ..
                    } => (voting_keystore.path(), None),
                    SigningMethod::Web3Signer { .. } => (None, Some(true)),
                    // [Zico]TODO: to be revised
                    SigningMethod::DistributedKeystore { .. } => (None, Some(true)),
                });

            SingleKeystoreResponse {
                validating_pubkey,
                derivation_path,
                readonly,
            }
        })
        .collect::<Vec<_>>();

    ListKeystoresResponse { data: keystores }
}

pub fn import<T: SlotClock + 'static, E: EthSpec>(
    request: ImportKeystoresRequest,
    validator_dir: PathBuf,
    validator_store: Arc<ValidatorStore<T, E>>,
    task_executor: TaskExecutor,
    log: Logger,
) -> Result<ImportKeystoresResponse, Rejection> {
    // Check request validity. This is the only cases in which we should return a 4xx code.
    if request.keystores.len() != request.passwords.len() {
        return Err(custom_bad_request(format!(
            "mismatched numbers of keystores ({}) and passwords ({})",
            request.keystores.len(),
            request.passwords.len(),
        )));
    }

    info!(
        log,
        "Importing keystores via standard HTTP API";
        "count" => request.keystores.len(),
    );

    // Import slashing protection data before keystores, so that new keystores don't start signing
    // without it. Do not return early on failure, propagate the failure to each key.
    let slashing_protection_status =
        if let Some(InterchangeJsonStr(slashing_protection)) = request.slashing_protection {
            // Warn for missing slashing protection.
            for KeystoreJsonStr(ref keystore) in &request.keystores {
                if let Some(public_key) = keystore.public_key() {
                    let pubkey_bytes = public_key.compress();
                    if !slashing_protection
                        .data
                        .iter()
                        .any(|data| data.pubkey == pubkey_bytes)
                    {
                        warn!(
                            log,
                            "Slashing protection data not provided";
                            "public_key" => ?public_key,
                        );
                    }
                }
            }

            validator_store.import_slashing_protection(slashing_protection)
        } else {
            warn!(log, "No slashing protection data provided with keystores");
            Ok(())
        };

    // Import each keystore. Some keystores may fail to be imported, so we record a status for each.
    let mut statuses = Vec::with_capacity(request.keystores.len());

    for (KeystoreJsonStr(keystore), password) in request
        .keystores
        .into_iter()
        .zip(request.passwords.into_iter())
    {
        let pubkey_str = keystore.pubkey().to_string();

        let status = if let Err(e) = &slashing_protection_status {
            // Slashing protection import failed, do not attempt to import the key. Record an
            // error status.
            Status::error(
                ImportKeystoreStatus::Error,
                format!("slashing protection import failed: {:?}", e),
            )
        } else if let Some(handle) = task_executor.handle() {
            // Import the keystore.
            match import_single_keystore(
                keystore,
                password,
                validator_dir.clone(),
                &validator_store,
                handle,
            ) {
                Ok(status) => Status::ok(status),
                Err(e) => {
                    warn!(
                        log,
                        "Error importing keystore, skipped";
                        "pubkey" => pubkey_str,
                        "error" => ?e,
                    );
                    Status::error(ImportKeystoreStatus::Error, e)
                }
            }
        } else {
            Status::error(
                ImportKeystoreStatus::Error,
                "validator client shutdown".into(),
            )
        };
        statuses.push(status);
    }

    Ok(ImportKeystoresResponse { data: statuses })
}

fn import_single_keystore<T: SlotClock + 'static, E: EthSpec>(
    keystore: Keystore,
    password: ZeroizeString,
    validator_dir_path: PathBuf,
    validator_store: &ValidatorStore<T, E>,
    handle: Handle,
) -> Result<ImportKeystoreStatus, String> {
    // Check if the validator key already exists, erroring if it is a remote signer validator.
    let pubkey = keystore
        .public_key()
        .ok_or_else(|| format!("invalid pubkey: {}", keystore.pubkey()))?;
    if let Some(def) = validator_store
        .initialized_validators()
        .read()
        .validator_definitions()
        .iter()
        .find(|def| def.voting_public_key == pubkey)
    {
        if !def.signing_definition.is_local_keystore() {
            return Err("cannot import duplicate of existing remote signer validator".into());
        } else if def.enabled {
            return Ok(ImportKeystoreStatus::Duplicate);
        }
    }

    // Check that the password is correct.
    // In future we should re-structure to avoid the double decryption here. It's not as simple
    // as removing this check because `add_validator_keystore` will break if provided with an
    // invalid validator definition (`update_validators` will get stuck trying to decrypt with the
    // wrong password indefinitely).
    keystore
        .decrypt_keypair(password.as_ref())
        .map_err(|e| format!("incorrect password: {:?}", e))?;

    let validator_dir = ValidatorDirBuilder::new(validator_dir_path)
        .voting_keystore(keystore, password.as_ref())
        .store_withdrawal_keystore(false)
        .build()
        .map_err(|e| format!("failed to build validator directory: {:?}", e))?;

    // Drop validator dir so that `add_validator_keystore` can re-lock the keystore.
    let voting_keystore_path = validator_dir.voting_keystore_path();
    drop(validator_dir);

    handle
        .block_on(validator_store.add_validator_keystore(
            voting_keystore_path,
            password,
            true,
            None,
            None,
        ))
        .map_err(|e| format!("failed to initialize validator: {:?}", e))?;

    Ok(ImportKeystoreStatus::Imported)
}

pub fn delete<T: SlotClock + 'static, E: EthSpec>(
    request: DeleteKeystoresRequest,
    validator_store: Arc<ValidatorStore<T, E>>,
    task_executor: TaskExecutor,
    log: Logger,
) -> Result<DeleteKeystoresResponse, Rejection> {
    // Remove from initialized validators.
    let initialized_validators_rwlock = validator_store.initialized_validators();
    let mut initialized_validators = initialized_validators_rwlock.write();

    let mut statuses = request
        .pubkeys
        .iter()
        .map(|pubkey_bytes| {
<<<<<<< HEAD
            match delete_single_keystore(
                pubkey_bytes,
                &mut initialized_validators,
                task_executor.clone(),
            ) {
=======
            match delete_single_keystore::<E>(pubkey_bytes, &mut initialized_validators, runtime.clone())
            {
>>>>>>> b272de56
                Ok(status) => Status::ok(status),
                Err(error) => {
                    warn!(
                        log,
                        "Error deleting keystore";
                        "pubkey" => ?pubkey_bytes,
                        "error" => ?error,
                    );
                    Status::error(DeleteKeystoreStatus::Error, error)
                }
            }
        })
        .collect::<Vec<_>>();

    // Use `update_validators` to update the key cache. It is safe to let the key cache get a bit out
    // of date as it resets when it can't be decrypted. We update it just a single time to avoid
    // continually resetting it after each key deletion.
    if let Some(handle) = task_executor.handle() {
        handle
            .block_on(initialized_validators.update_validators())
            .map_err(|e| custom_server_error(format!("unable to update key cache: {:?}", e)))?;
    }

    // Export the slashing protection data.
    let slashing_protection = validator_store
        .export_slashing_protection_for_keys(&request.pubkeys)
        .map_err(|e| {
            custom_server_error(format!("error exporting slashing protection: {:?}", e))
        })?;

    // Update stasuses based on availability of slashing protection data.
    for (pubkey, status) in request.pubkeys.iter().zip(statuses.iter_mut()) {
        if status.status == DeleteKeystoreStatus::NotFound
            && slashing_protection
                .data
                .iter()
                .any(|interchange_data| interchange_data.pubkey == *pubkey)
        {
            status.status = DeleteKeystoreStatus::NotActive;
        }
    }

    Ok(DeleteKeystoresResponse {
        data: statuses,
        slashing_protection,
    })
}

fn delete_single_keystore<T: EthSpec>(
    pubkey_bytes: &PublicKeyBytes,
<<<<<<< HEAD
    initialized_validators: &mut InitializedValidators,
    task_executor: TaskExecutor,
=======
    initialized_validators: &mut InitializedValidators<T>,
    runtime: Weak<Runtime>,
>>>>>>> b272de56
) -> Result<DeleteKeystoreStatus, String> {
    if let Some(handle) = task_executor.handle() {
        let pubkey = pubkey_bytes
            .decompress()
            .map_err(|e| format!("invalid pubkey, {:?}: {:?}", pubkey_bytes, e))?;

        match handle.block_on(initialized_validators.delete_definition_and_keystore(&pubkey))
        {
            Ok(_) => Ok(DeleteKeystoreStatus::Deleted),
            Err(e) => match e {
                Error::ValidatorNotInitialized(_) => Ok(DeleteKeystoreStatus::NotFound),
                _ => Err(format!("unable to disable and delete: {:?}", e)),
            },
        }
    } else {
        Err("validator client shutdown".into())
    }
}<|MERGE_RESOLUTION|>--- conflicted
+++ resolved
@@ -226,16 +226,11 @@
         .pubkeys
         .iter()
         .map(|pubkey_bytes| {
-<<<<<<< HEAD
-            match delete_single_keystore(
+            match delete_single_keystore::<E>(
                 pubkey_bytes,
                 &mut initialized_validators,
                 task_executor.clone(),
             ) {
-=======
-            match delete_single_keystore::<E>(pubkey_bytes, &mut initialized_validators, runtime.clone())
-            {
->>>>>>> b272de56
                 Ok(status) => Status::ok(status),
                 Err(error) => {
                     warn!(
@@ -286,13 +281,8 @@
 
 fn delete_single_keystore<T: EthSpec>(
     pubkey_bytes: &PublicKeyBytes,
-<<<<<<< HEAD
-    initialized_validators: &mut InitializedValidators,
+    initialized_validators: &mut InitializedValidators<T>,
     task_executor: TaskExecutor,
-=======
-    initialized_validators: &mut InitializedValidators<T>,
-    runtime: Weak<Runtime>,
->>>>>>> b272de56
 ) -> Result<DeleteKeystoreStatus, String> {
     if let Some(handle) = task_executor.handle() {
         let pubkey = pubkey_bytes
