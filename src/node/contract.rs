use super::db::Database;
use super::utils::{convert_va_pk_to_u64, FromFile, ToFile};
use async_trait::async_trait;
use hscrypto::PublicKey;
use hsutils::monitored_channel::MonitoredSender;
use tokio::sync::RwLock;
use serde_derive::{Deserialize as DeriveDeserialize, Serialize as DeriveSerialize};
use serde::{Deserialize, Serialize};
use serde_json::Value;
use core::panic;
use std::collections::HashMap;
use std::path::{Path, PathBuf};
use std::sync::Arc;
use std::time::Duration;
use store::Store;
use tokio::sync::OnceCell;
<<<<<<< HEAD
use tokio::sync::RwLock;
=======
// use tokio::sync::RwLock;
>>>>>>> f3c57ecf
use tracing::{error, info, warn};
use web3::{
    contract::{Contract as EthContract, Options},
    futures::TryStreamExt,
    transports::WebSocket,
    types::{Address, BlockNumber, FilterBuilder, H256, Log, U256, U64},
    Web3,
};
use web3::ethabi::{Event, EventParam, ParamType, RawLog, token};

// use super::db::Database;
// use super::utils::{convert_va_pk_to_u64, FromFile, ToFile};

const CONTRACT_CONFIG_FILE: &str = "contract_config/configs.yml";
const CONTRACT_RECORD_FILE: &str = "contract_record.yml";
pub const CONTRACT_DATABASE_FILE: &str = "contract_database.db";
const CONTRACT_VA_REG_EVENT_NAME: &str = "ValidatorRegistration";
const CONTRACT_VA_RM_EVENT_NAME: &str = "ValidatorRemoval";
const CONTRACT_INI_REG_EVENT_NAME: &str = "InitiatorRegistration";
const CONTRACT_MINIPOOL_CREATED_EVENT_NAME: &str = "InitiatorMiniPoolCreated";
const CONTRACT_MINIPOOL_READY_EVENT_NAME: &str = "InitiatorMiniPoolReady";
pub static SELF_OPERATOR_ID: OnceCell<u32> = OnceCell::const_new();
pub static DEFAULT_TRANSPORT_URL: OnceCell<String> = OnceCell::const_new();
pub static REGISTRY_CONTRACT: OnceCell<String> = OnceCell::const_new();
pub static NETWORK_CONTRACT: OnceCell<String> = OnceCell::const_new();

#[derive(Debug)]
pub enum ContractError {
    StoreError,
    BlockNumberError,
    LogError,
    RecordFileError,
    LogParseError,
    NoEnoughOperatorError,
    DatabaseError,
    InvalidArgumentError,
    FileError,
    ContractParseError,
    QueryError,
}

impl ContractError {
    fn as_str(&self) -> &'static str {
        match self {
            ContractError::StoreError => "[ERROR!]: Can't interact with store.",
            ContractError::BlockNumberError => "[ERROR]: Can't get blocknumber from infura.",
            ContractError::LogError => "[ERROR]: Can't get logs from infura.",
            ContractError::RecordFileError => "[ERROR]: Error happens with record file.",
            ContractError::LogParseError => "[ERROR]: Can't parse eth log.",
            ContractError::NoEnoughOperatorError => {
                "[ERROR]: There are not enough operators in local database"
            }
            ContractError::DatabaseError => "[ERROR]: Can't get result from local databse",
            ContractError::InvalidArgumentError => "[ERROR]: Invalid Argument from contract",
            ContractError::FileError => "[ERROR]: Error happens when processing file",
            ContractError::ContractParseError => "[ERROR]: Can't parse contract from abi json",
            ContractError::QueryError => "[ERROR]: Can't query from contract",
        }
    }
}

type ValidatorPublicKey = Vec<u8>;
type OperatorPublicKey = Vec<u8>;

#[derive(Clone, Debug)]
pub struct Operator {
    pub id: u32,
    pub name: String,
    pub address: Address,
    pub public_key: OperatorPublicKey, // ecc256 public key
}

#[derive(Clone, Debug, Serialize, Deserialize)]
pub struct Validator {
    pub id: u64,
    pub owner_address: Address,
    pub public_key: ValidatorPublicKey,
    // bls public key
    pub releated_operators: Vec<u32>,
    pub active: bool,
}

#[derive(Clone, Debug, Serialize, Deserialize)]
pub struct Initiator {
    pub id: u32,
    pub owner_address: Address,
    pub releated_operators: Vec<u32>,
    pub validator_pk: Option<ValidatorPublicKey>,
    pub minipool_address: Option<Address>,
}

pub type SharedPublicKeys = Vec<Vec<u8>>;
pub type EncryptedSecretKeys = Vec<Vec<u8>>;
pub type OperatorPublicKeys = Vec<Vec<u8>>;
pub type OperatorIds = Vec<u32>;

#[derive(Clone, Serialize, Deserialize)]
pub enum ContractCommand {
    StartValidator(
        Validator,
        OperatorPublicKeys,
        SharedPublicKeys,
        EncryptedSecretKeys,
    ),
    RemoveValidator(Validator),
    ActivateValidator(Validator),
    StopValidator(Validator),
    StartInitiator(Initiator, OperatorPublicKeys),
    MiniPoolCreated(u32, ValidatorPublicKey, OperatorPublicKeys, OperatorIds, Address),
    MiniPoolReady(u32, ValidatorPublicKey, OperatorPublicKeys, OperatorIds, Address),
}

pub enum ContractCommandType {
    StartValidator = 1, 
    RemoveValidator,
    ActivateValidator,
    StopValidator,
    StartInitiator,
    MiniPoolCreated,
    MiniPoolReady
}

#[async_trait]
pub trait TopicHandler: Send + Sync + 'static {
    async fn process(
        &self,
        log: Log,
        db: &Database,
        operator_pk_base64: &String,
        config: &ContractConfig,
        // sender: &MonitoredSender<ContractCommand>,
    ) -> Result<(), ContractError>;
}

#[derive(Clone)]
pub struct ValidatorRegistrationHandler {}

#[async_trait]
impl TopicHandler for ValidatorRegistrationHandler {
    async fn process(
        &self,
        log: Log,
        db: &Database,
        operator_pk_base64: &String,
        config: &ContractConfig,
        // sender: &MonitoredSender<ContractCommand>,
    ) -> Result<(), ContractError> {
        process_validator_registration(log, db, operator_pk_base64, config)
            .await
            .map_err(|e| {
                error!("error happens when process validator registration");
                e
            })
    }
}

#[derive(Clone)]
pub struct ValidatorRemovalHandler {}

#[async_trait]
impl TopicHandler for ValidatorRemovalHandler {
    async fn process(
        &self,
        log: Log,
        db: &Database,
        operator_pk_base64: &String,
        config: &ContractConfig,
        // sender: &MonitoredSender<ContractCommand>,
    ) -> Result<(), ContractError> {
        process_validator_removal(log, db, operator_pk_base64, config)
            .await
            .map_err(|e| {
                error!("error happens when process validator removal");
                e
            })
    }
}

#[derive(Clone)]
pub struct InitiatorRegistrationHandler {}

#[async_trait]
impl TopicHandler for InitiatorRegistrationHandler {
    async fn process(
        &self,
        log: Log,
        db: &Database,
        operator_pk_base64: &String,
        config: &ContractConfig,
        // sender: &MonitoredSender<ContractCommand>,
    ) -> Result<(), ContractError> {
        process_initiator_registration(log, db, operator_pk_base64, config)
            .await
            .map_err(|e| {
                error!("error happens when process initiator registration");
                e
            })
    }
}

#[derive(Clone)]
pub struct MinipoolCreatedHandler {}

#[async_trait]
impl TopicHandler for MinipoolCreatedHandler {
    async fn process(
        &self,
        log: Log,
        db: &Database,
        operator_pk_base64: &String,
        config: &ContractConfig,
        // sender: &MonitoredSender<ContractCommand>,
    ) -> Result<(), ContractError> {
        process_minipool_created(log, db, operator_pk_base64, config)
            .await
            .map_err(|e| {
                error!("error happens when process minipool created");
                e
            })
    }
}

#[derive(Clone)]
pub struct MinipoolReadyHandler {}

#[async_trait]
impl TopicHandler for MinipoolReadyHandler {
    async fn process(
        &self,
        log: Log,
        db: &Database,
        operator_pk_base64: &String,
        config: &ContractConfig,
        // sender: &MonitoredSender<ContractCommand>,
    ) -> Result<(), ContractError> {
        process_minipool_ready(log, db, operator_pk_base64, config)
            .await
            .map_err(|e| {
                error!("error happens when process minipool ready");
                e
            })
    }
}

#[derive(Debug, DeriveSerialize, DeriveDeserialize, Clone)]
pub struct ContractConfig {
    pub validator_registration_topic: String,
    pub validator_removal_topic: String,
    pub initiator_registration_topic: String,
    pub initiator_minipool_created_topic: String,
    pub initiator_minipool_ready_topic: String,
    pub safestake_network_abi_path: String,
    pub safestake_registry_abi_path: String,
}

impl FromFile<ContractConfig> for ContractConfig {}

impl ToFile for ContractConfig {}

#[derive(Clone, DeriveSerialize, DeriveDeserialize, Debug)]
pub struct ContractRecord {
    pub block_num: u64,
}

impl FromFile<ContractRecord> for ContractRecord {}

impl ToFile for ContractRecord {}

pub struct Contract {
    pub config: ContractConfig,
    pub record: ContractRecord,
    pub db: Database,
    pub operator_pk: PublicKey,
    pub base_dir: PathBuf,
    pub handlers: Arc<RwLock<HashMap<H256, Box<dyn TopicHandler>>>>,
    pub va_filter_builder: Option<FilterBuilder>,
    pub initiator_filter_builder: Option<FilterBuilder>
}

impl Contract {
    pub fn new<P: AsRef<Path>>(base_dir: P, operator_pk: PublicKey, db: Database) -> Result<Self, String> {
        let config = ContractConfig::from_file(CONTRACT_CONFIG_FILE)?;
        let record = match ContractRecord::from_file(base_dir.as_ref().join(CONTRACT_RECORD_FILE)) {
            Ok(record) => record,
            Err(err_str) => {
                warn!("Can't recover from contract record file {}, get current block number from contract", err_str);
                ContractRecord { block_num: 0 }
            }
        };
        
        Ok(Self {
            config,
            record,
            db,
            operator_pk,
            // store,
            base_dir: base_dir.as_ref().to_path_buf(),
            handlers: Arc::new(RwLock::new(HashMap::new())),
            va_filter_builder: None,
            initiator_filter_builder: None
        })
    }

    pub async fn check_operator_id(&self) {
        let op = query_operator_from_contract(&self.config, *SELF_OPERATOR_ID.get().unwrap()).await.unwrap();
        if op.public_key != self.operator_pk.0 {
            panic!("operator id is not consistent with smart contract! Please input right operator id");
        }
        self.db.insert_operator(op).await;
    }

    pub fn spawn(base_dir: PathBuf, operator_pk: PublicKey, db: Database) {
        tokio::spawn(async move {
            let mut contract = Contract::new(base_dir, operator_pk, db)
                .map_err(|e| {
                    error!("contract error: {}", e);
                })
                .unwrap();
            contract.construct_filter().await;
            contract.check_operator_id().await;
            contract.get_logs_from_contract().await;
            contract.monitor_validator_paidblock();
            // contract.listen_logs(tx).await;
        });
    }

    pub async fn construct_filter(&mut self) {
        let config = &self.config;
        let va_reg_topic =
            H256::from_slice(&hex::decode(&config.validator_registration_topic).unwrap());
        let va_rm_topic = H256::from_slice(&hex::decode(&config.validator_removal_topic).unwrap());
        let ini_reg_topic =
            H256::from_slice(&hex::decode(&config.initiator_registration_topic).unwrap());
        let minipool_created_topic =
            H256::from_slice(&hex::decode(&config.initiator_minipool_created_topic).unwrap());
        let minipool_ready_topic =
            H256::from_slice(&hex::decode(&config.initiator_minipool_ready_topic).unwrap());
        let va_filter_builder = FilterBuilder::default()
            .address(vec![Address::from_slice(
                &hex::decode({
                     NETWORK_CONTRACT.get().unwrap() 
                }).unwrap(),
            )])
            .topics(
                Some(vec![
                    va_reg_topic,
                    va_rm_topic
                ]),
                None,
                None,
                None,
            );
        self.va_filter_builder = Some(va_filter_builder);
        let initiator_filter_builder = FilterBuilder::default()
            .address(vec![Address::from_slice(
                &hex::decode({
                        REGISTRY_CONTRACT.get().unwrap() 
                }).unwrap(),
            )])
            .topics(
                Some(vec![
                    ini_reg_topic,
                    minipool_created_topic,
                    minipool_ready_topic
                ]),
                None,
                None,
                None,
            );
        self.initiator_filter_builder = Some(initiator_filter_builder);
        let mut handlers = self.handlers.write().await;
        handlers.insert(va_reg_topic, Box::new(ValidatorRegistrationHandler {}));
        handlers.insert(va_rm_topic, Box::new(ValidatorRemovalHandler {}));
        handlers.insert(ini_reg_topic, Box::new(InitiatorRegistrationHandler {}));
        handlers.insert(minipool_created_topic, Box::new(MinipoolCreatedHandler {}));
        handlers.insert(minipool_ready_topic, Box::new(MinipoolReadyHandler {}));
    }

    pub fn monitor_validator_paidblock(&mut self) {
        let config = self.config.clone();
        let db = self.db.clone();
        tokio::spawn(async move {
            let mut query_interval = tokio::time::interval(Duration::from_secs(3600 * 6));
            loop {
                tokio::select! {
                    _ = query_interval.tick() => {
                        match db.query_all_validator_address().await {
                            Ok(owners) => {
                                for owner in owners {
                                    match check_account(&config, owner).await {
                                        Ok(t) => {
                                            if t {
                                                // stop validators releated to the block
                                                match db.query_validator_by_address(owner).await {
                                                    Ok(validators) => { 
                                                        for va in validators {
                                                            if va.active {
                                                                db.disable_validator(hex::encode(&va.public_key)).await;
                                                                let va_id = va.id;
                                                                let cmd = ContractCommand::StopValidator(va);
                                                                db.insert_or_update_contract_command(va_id, serde_json::to_string(&cmd).unwrap() , ContractCommandType::StopValidator as u32, None).await;
                                                            }
                                                        }
                                                    },
                                                    Err(e) => {
                                                        error!("query validator releated to the address failed {:?}", e);
                                                    }
                                                }
                                            } else {
                                                match db.query_validator_by_address(owner).await {
                                                    Ok(validators) => { 
                                                        for va in validators {
                                                            if !va.active {
                                                                db.disable_validator(hex::encode(&va.public_key)).await;
                                                                let va_id = va.id;
                                                                let cmd = ContractCommand::ActivateValidator(va);
                                                                db.insert_or_update_contract_command(va_id, serde_json::to_string(&cmd).unwrap() , ContractCommandType::ActivateValidator as u32, None).await;
                                                            }
                                                        }
                                                    },
                                                    Err(e) => {
                                                        error!("query validator releated to the address failed {:?}", e);
                                                    }
                                                }
                                            }
                                        },
                                        Err(e) => {
                                            error!("check account failed {}", e.as_str());
                                        }
                                    }
                                }
                            },
                            Err(e) => {
                                error!("query validator address failed {:?}", e);
                            }
                        }
                    }
                }
            }
        });
    }


    pub async fn get_logs_from_contract(&mut self) {
        let mut record = self.record.clone();
        let config = self.config.clone();
        let record_path = self.base_dir.join(CONTRACT_RECORD_FILE);
        let db = self.db.clone();
        let operator_pk = self.operator_pk.clone();
        let operator_pk_base64 = base64::encode(&operator_pk);
        let filter_builder = self.va_filter_builder.as_ref().unwrap().clone();
        let handlers = self.handlers.clone();
        let transport_url = DEFAULT_TRANSPORT_URL.get().unwrap();
        tokio::spawn(async move {
            tokio::time::sleep(Duration::from_secs(60 * 3)).await;
            if record.block_num == 0 {
                get_block_number(&mut record).await;
                update_record_file(&record, &record_path);
            }
            let mut query_interval = tokio::time::interval(Duration::from_secs(10));
            loop {
                tokio::select! {
                    _ = query_interval.tick() => {
                        let transport = WebSocket::new(transport_url).await;
                        match &transport {
                            Ok(_) => {},
                            Err(e) => {
                                warn!("can't connect to websocket {}", e);
                                tokio::time::sleep(Duration::from_secs(60 * 3)).await;
                                continue;
                            }
                        }
                        let web3 = Web3::new(transport.unwrap());
                        let filter = filter_builder
                            .clone()
                            .from_block(BlockNumber::Number(U64::from(record.block_num)))
                            .limit(20)
                            .build();
                        match web3.eth().logs(filter).await {
                            Ok(logs) => {
                                info!("Get {} logs.", &logs.len());
                                if logs.len() == 0 {
                                    get_block_number(&mut record).await;
                                }
                                for log in logs {
                                    record.block_num = log
                                        .block_number
                                        .map_or_else(|| record.block_num, |bn| bn.as_u64()) + 1;
                                    let topic = log.topics[0].clone();
                                    match handlers.read().await.get(&topic) {
                                        Some(handler) => {
                                            match handler
                                                .process(
                                                    log,
                                                    &db,
                                                    &operator_pk_base64,
                                                    &config,
                                                )
                                                .await
                                            {
                                                Ok(_) => {}
                                                Err(e) => {
                                                    error!("error hapens, reason: {}", e.as_str());
                                                }
                                            }
                                        }
                                        None => {
                                            error!("Can't find handler");
                                        }
                                    };
                                }
                                
                            }
                            Err(e) => {
                                error!("{}, {}", ContractError::LogError.as_str(), e);
                                continue;
                            }
                        }
                        update_record_file(&record, &record_path);
                    }
                }
            }
        });
    }

    pub async fn listen_logs(&self) {
        let config = self.config.clone();
        // let store = self.store.clone();
        let db = self.db.clone();
        let operator_pk = self.operator_pk.clone();
        let operator_pk_base64 = base64::encode(&operator_pk);
        let va_filter_builder = self.va_filter_builder.as_ref().unwrap().clone();
        let va_filter = va_filter_builder.build();
        let initiator_filter_builder = self.initiator_filter_builder.as_ref().unwrap().clone();
        let initiator_filter = initiator_filter_builder.build();
        let handlers = self.handlers.clone();
        let transport_url = DEFAULT_TRANSPORT_URL.get().unwrap();
        tokio::spawn(async move {
            loop {
                let transport = WebSocket::new(transport_url).await;
                match &transport {
                    Ok(_) => {}
                    Err(e) => {
                        warn!("can't connect to websocket {}", e);
                        tokio::time::sleep(Duration::from_secs(60 * 3)).await;
                        continue;
                    }
                }
                let web3 = Web3::new(transport.unwrap());
                let mut va_sub = web3
                    .eth_subscribe()
                    .subscribe_logs(va_filter.clone())
                    .await
                    .unwrap();
                let mut initiator_sub = web3
                    .eth_subscribe()
                    .subscribe_logs(initiator_filter.clone())
                    .await
                    .unwrap();
                let mut logs = vec![];
                loop {
                    match va_sub.try_next().await.unwrap() {
                        Some(log) => {
                            logs.push(log)
                        },
                        None => {
                            error!("none event");
                            break;
                        }
                    }
                }
                loop {
                    match initiator_sub.try_next().await.unwrap() {
                        Some(log) => {
                            logs.push(log)
                        },
                        None => {
                            error!("none event");
                            break;
                        }
                    }
                }
                for log in logs {
                    let topic = log.topics[0].clone();
                    match handlers.read().await.get(&topic) {
                        Some(handler) => {
                            match handler
                                .process(
                                    log,
                                    &db,
                                    &operator_pk_base64,
                                    &config,
                                    // &sender,
                                )
                                .await
                            {
                                Ok(_) => {
                                    // store hash to local database
                                    // match transaction_hash {
                                    //     Some(hash) => store.write(hash.as_bytes().to_vec(), vec![0]).await,
                                    //     None => {}
                                    // };
                                }
                                Err(e) => {
                                    error!("error hapens, reason: {}", e.as_str());
                                }
                            }
                        }
                        None => {
                            error!("Can't find handler");
                        }
                    };
                }
            }
        });
    }
}

pub async fn get_block_number(record: &mut ContractRecord) {
    let transport_url = DEFAULT_TRANSPORT_URL.get().unwrap();
    let web3 = Web3::new(WebSocket::new(transport_url).await.unwrap());
    // if can't get block number, reset to zero.
    record.block_num = web3.eth().block_number().await.map_or_else(
        |_| {
            error!("{}", ContractError::BlockNumberError.as_str());
            0
        },
        |number| number.as_u64(),
    );
}

pub async fn get_current_block() -> Result<U64, ContractError> {
    let transport_url = DEFAULT_TRANSPORT_URL.get().unwrap();
    let web3 = Web3::new(WebSocket::new(transport_url).await.unwrap());
    web3.eth().block_number().await.or_else(|e| {
        error!("{:?} {}", e, ContractError::BlockNumberError.as_str());
        Err(ContractError::BlockNumberError)
    })
}

pub fn update_record_file<P: AsRef<Path>>(record: &ContractRecord, path: P) {
    record
        .to_file(path)
        .map_err(|e| {
            error!("{} error: {}", ContractError::RecordFileError.as_str(), e);
        })
        .unwrap();
}

pub async fn log_listened(store: &Store, log_hash: &H256) -> bool {
    match store.read(log_hash.as_fixed_bytes().to_vec()).await {
        Ok(res) => res.map_or_else(|| false, |_| true),
        Err(_) => {
            error!("{}", ContractError::StoreError.as_str());
            false
        }
    }
}

pub async fn process_validator_registration(
    raw_log: Log,
    db: &Database,
    operator_pk_base64: &String,
    config: &ContractConfig,
    // sender: &MonitoredSender<ContractCommand>,
) -> Result<(), ContractError> {
    info!("process_validator_registration");
    let validator_reg_event = Event {
        name: CONTRACT_VA_REG_EVENT_NAME.to_string(),
        inputs: vec![
            EventParam {
                name: "ownerAddress".to_string(),
                kind: ParamType::Address,
                indexed: true,
            },
            EventParam {
                name: "publicKey".to_string(),
                kind: ParamType::Bytes,
                indexed: false,
            },
            EventParam {
                name: "operatorIds".to_string(),
                kind: ParamType::Array(Box::new(ParamType::Uint(32))),
                indexed: false,
            },
            EventParam {
                name: "sharesPublicKeys".to_string(),
                kind: ParamType::Array(Box::new(ParamType::Bytes)),
                indexed: false,
            },
            EventParam {
                name: "encryptedKeys".to_string(),
                kind: ParamType::Array(Box::new(ParamType::Bytes)),
                indexed: false,
            },
            EventParam {
                name: "paidBlockNumber".to_string(),
                kind: ParamType::Uint(256),
                indexed: false,
            },
        ],
        anonymous: false,
    };
    let log = validator_reg_event
        .parse_log(RawLog {
            topics: raw_log.topics,
            data: raw_log.data.0,
        })
        .map_err(|_| ContractError::LogParseError)?;
    let address = log.params[0]
        .value
        .clone()
        .into_address()
        .ok_or(ContractError::LogParseError)?;
    let va_pk = log.params[1]
        .value
        .clone()
        .into_bytes()
        .ok_or(ContractError::LogParseError)?;
    let validator_id = convert_va_pk_to_u64(&va_pk);
    let operator_tokens = log.params[2]
        .value
        .clone()
        .into_array()
        .ok_or(ContractError::LogParseError)?;
    let op_ids: Vec<u32> = operator_tokens
        .into_iter()
        .map(|token| {
            let op_id = token.into_uint().unwrap();
            op_id.as_u32()
        })
        .collect();
    info!("operator ids {:?}", op_ids);
    let mut operator_pks: Vec<String> = Vec::new();
    // query local database first, if not existing, query from contract
    for op_id in &op_ids {
        match db
            .query_operator_public_key_by_id(*op_id)
            .await
            .map_err(|_| ContractError::DatabaseError)?
        {
            Some(pk_str) => {
                operator_pks.push(pk_str);
            }
            None => {
                let operator = query_operator_from_contract(config, *op_id).await?;
                operator_pks.push(base64::encode(&operator.public_key));
                db.insert_operator(operator).await;
            }
        };
    }
    if operator_pks.contains(operator_pk_base64) {
        set_global_operator_id(&operator_pks, &operator_pk_base64, &op_ids);
        let shared_pks = parse_bytes_token(log.params[3].value.clone())?;
        let encrypted_sks = parse_bytes_token(log.params[4].value.clone())?;
        // TODO paid block should store for tokenomics
        let _paid_block_number = log.params[5]
            .value
            .clone()
            .into_uint()
            .ok_or(ContractError::LogParseError)?
            .as_u64();
        // check array length should be same
        if shared_pks.len() != encrypted_sks.len() {
            return Err(ContractError::InvalidArgumentError);
        }
        // binary operator publics
        let op_pk_bn: Vec<Vec<u8>> = operator_pks
            .into_iter()
            .map(|s| base64::decode(s).unwrap())
            .collect();
        //send command to node
        let validator = Validator {
            id: validator_id,
            owner_address: address,
            public_key: va_pk.try_into().unwrap(),
            releated_operators: op_ids,
            active: true,
        };
        // save validator in local database
        db.insert_validator(validator.clone()).await;
        let cmd = ContractCommand::StartValidator(
                validator,
                op_pk_bn,
                shared_pks,
                encrypted_sks);
        db.insert_or_update_contract_command(validator_id, serde_json::to_string(&cmd).unwrap() , ContractCommandType::StartInitiator as u32, None).await;
    }
    Ok(())
}

pub async fn process_validator_removal(
    raw_log: Log,
    db: &Database,
    _operator_pk_base64: &String,
    _config: &ContractConfig,
    // sender: &MonitoredSender<ContractCommand>,
) -> Result<(), ContractError> {
    info!("process_validator_removal");
    let validator_rm_event = Event {
        name: CONTRACT_VA_RM_EVENT_NAME.to_string(),
        inputs: vec![
            EventParam {
                name: "ownerAddress".to_string(),
                kind: ParamType::Address,
                indexed: true,
            },
            EventParam {
                name: "publicKey".to_string(),
                kind: ParamType::Bytes,
                indexed: false,
            },
        ],
        anonymous: false,
    };
    let log = validator_rm_event
        .parse_log(RawLog {
            topics: raw_log.topics,
            data: raw_log.data.0,
        })
        .map_err(|_| ContractError::LogParseError)?;
    let owner_address = log.params[0]
        .value
        .clone()
        .into_address()
        .ok_or(ContractError::LogParseError)?;
    let va_pk = log.params[1]
        .value
        .clone()
        .into_bytes()
        .ok_or(ContractError::LogParseError)?;
    let id = convert_va_pk_to_u64(&va_pk);

    let va_str = hex::encode(&va_pk);

    db.delete_validator(va_str).await;

    let cmd = ContractCommand::RemoveValidator(Validator {
            id,
            owner_address,
            public_key: va_pk.try_into().unwrap(),
            releated_operators: vec![],
            active: true,
        });
    db.insert_or_update_contract_command(id, serde_json::to_string(&cmd).unwrap() , ContractCommandType::RemoveValidator as u32, None).await;
    Ok(())
}

pub async fn process_initiator_registration(
    raw_log: Log,
    db: &Database,
    operator_pk_base64: &String,
    config: &ContractConfig,
    // sender: &MonitoredSender<ContractCommand>,
) -> Result<(), ContractError> {
    let ini_reg_event = Event {
        name: CONTRACT_INI_REG_EVENT_NAME.to_string(),
        inputs: vec![
            EventParam {
                name: "initiatorId".to_string(),
                kind: ParamType::Uint(32),
                indexed: false,
            },
            EventParam {
                name: "ownerAddress".to_string(),
                kind: ParamType::Address,
                indexed: false,
            },
            EventParam {
                name: "operatorIds".to_string(),
                kind: ParamType::Array(Box::new(ParamType::Uint(32))),
                indexed: false,
            },
        ],
        anonymous: false,
    };
    let log = ini_reg_event
        .parse_log(RawLog {
            topics: raw_log.topics,
            data: raw_log.data.0,
        })
        .map_err(|_| ContractError::LogParseError)?;
    let id = log.params[0]
        .value
        .clone()
        .into_uint()
        .ok_or(ContractError::LogParseError)?
        .as_u32();
    let address = log.params[1]
        .value
        .clone()
        .into_address()
        .ok_or(ContractError::LogParseError)?;
    let operator_tokens = log.params[2]
        .value
        .clone()
        .into_array()
        .ok_or(ContractError::LogParseError)?;
    let op_ids: Vec<u32> = operator_tokens
        .into_iter()
        .map(|token| {
            let op_id = token.into_uint().unwrap();
            op_id.as_u32()
        })
        .collect();

    let mut operator_pks: Vec<String> = Vec::new();
    println!("operator ids {:?}", op_ids);
    for op_id in &op_ids {
        match db
            .query_operator_public_key_by_id(*op_id)
            .await
            .map_err(|_| ContractError::DatabaseError)?
        {
            Some(pk_str) => {
                operator_pks.push(pk_str);
            }
            None => {
                let operator = query_operator_from_contract(config, *op_id).await?;
                operator_pks.push(base64::encode(&operator.public_key));
                db.insert_operator(operator).await;
            }
        };
    }
    if operator_pks.contains(operator_pk_base64) {
        set_global_operator_id(&operator_pks, &operator_pk_base64, &op_ids);
        let initiator = Initiator {
            id,
            owner_address: address,
            releated_operators: op_ids,
            validator_pk: None,
            minipool_address: None,
        };
        let op_pk_bn: Vec<Vec<u8>> = operator_pks
            .into_iter()
            .map(|s| base64::decode(s).unwrap())
            .collect();
        db.insert_initiator(initiator.clone()).await;
        let cmd =  ContractCommand::StartInitiator(initiator, op_pk_bn);
        db.insert_or_update_contract_command(id.into(), serde_json::to_string(&cmd).unwrap() , ContractCommandType::StartInitiator as u32, None).await;
    } else {
        info!("This node is not included in this initiator registration event. Continue.");
    }
    Ok(())
}

pub async fn process_minipool_created(
    raw_log: Log,
    db: &Database,
    _operator_pk_base64: &String,
    _config: &ContractConfig,
    // sender: &MonitoredSender<ContractCommand>,
) -> Result<(), ContractError> {
    let minipool_created_event = Event {
        name: CONTRACT_MINIPOOL_CREATED_EVENT_NAME.to_string(),
        inputs: vec![
            EventParam {
                name: "initiatorId".to_string(),
                kind: ParamType::Uint(32),
                indexed: false,
            },
            EventParam {
                name: "validatorPublicKey".to_string(),
                kind: ParamType::Bytes,
                indexed: false,
            },
            EventParam {
                name: "minipoolAddress".to_string(),
                kind: ParamType::Address,
                indexed: false,
            },
        ],
        anonymous: false,
    };
    let log = minipool_created_event
        .parse_log(RawLog {
            topics: raw_log.topics,
            data: raw_log.data.0,
        })
        .map_err(|_| ContractError::LogParseError)?;
    let id = log.params[0]
        .value
        .clone()
        .into_uint()
        .ok_or(ContractError::LogParseError)?
        .as_u32();
    let va_pk = log.params[1]
        .value
        .clone()
        .into_bytes()
        .ok_or(ContractError::LogParseError)?;
    let minipool_address = log.params[2]
        .value
        .clone()
        .into_address()
        .ok_or(ContractError::LogParseError)?;

    match db
        .update_initiator(id, hex::encode(&va_pk), format!("{0:0x}", minipool_address))
        .await
    {
        Ok(updated) => {
            if updated != 0 {
                let (op_pks, op_ids) = db
                    .query_initiator_releated_op_pks(id)
                    .await
                    .map_err(|_| {
                        error!("Can't query initiator releated op pks");
                        ContractError::DatabaseError
                    })?;
                let op_pk_bns = op_pks.into_iter()
                    .map(|s| base64::decode(s).unwrap())
                    .collect();
                let cmd = ContractCommand::MiniPoolCreated(
                    id,
                    va_pk.try_into().unwrap(),
                    op_pk_bns,
                    op_ids,
                    minipool_address,
                );
                db.insert_or_update_contract_command(id.into(), serde_json::to_string(&cmd).unwrap() , ContractCommandType::MiniPoolCreated as u32, None).await;
            }
            Ok(())
        }
        Err(e) => {
            error!("Can't update initiator {}", e);
            Err(ContractError::DatabaseError)
        }
    }
}

pub async fn process_minipool_ready(
    raw_log: Log,
    db: &Database,
    _operator_pk_base64: &String,
    _config: &ContractConfig,
    // sender: &MonitoredSender<ContractCommand>,
) -> Result<(), ContractError> {
    let minipool_ready_event = Event {
        name: CONTRACT_MINIPOOL_READY_EVENT_NAME.to_string(),
        inputs: vec![EventParam {
            name: "initiatorId".to_string(),
            kind: ParamType::Uint(32),
            indexed: false,
        }],
        anonymous: false,
    };
    let log = minipool_ready_event
        .parse_log(RawLog {
            topics: raw_log.topics,
            data: raw_log.data.0,
        })
        .map_err(|_| ContractError::LogParseError)?;
    let id = log.params[0]
        .value
        .clone()
        .into_uint()
        .ok_or(ContractError::LogParseError)?
        .as_u32();
    match db.query_initiator(id).await {
        Ok(initiator_option) => match initiator_option {
            Some(initiator) => {
                let validator_pk = initiator
                    .validator_pk
                    .ok_or(ContractError::DatabaseError)?;
                let minipool_address = initiator
                    .minipool_address
                    .ok_or(ContractError::DatabaseError)?;
                let (op_pks, op_ids) = db
                    .query_initiator_releated_op_pks(id)
                    .await
                    .map_err(|_| {
                        error!("Can't query initiator releated op pks");
                        ContractError::DatabaseError
                    })?;

                let op_pks_bn = op_pks.into_iter()
                    .map(|s| base64::decode(s).unwrap())
                    .collect();
                let cmd = ContractCommand::MiniPoolReady(
                    id,
                    validator_pk,
                    op_pks_bn,
                    op_ids,
                    minipool_address,
                );
                db.insert_or_update_contract_command(id.into(), serde_json::to_string(&cmd).unwrap() , ContractCommandType::MiniPoolReady as u32, None).await;
                Ok(())
            }
            None => Ok(()),
        },
        Err(_) => Err(ContractError::DatabaseError),
    }
}

pub async fn query_operator_from_contract(
    config: &ContractConfig,
    id: u32,
) -> Result<Operator, ContractError> {
    let transport_url = DEFAULT_TRANSPORT_URL.get().unwrap();
    let web3 = Web3::new(WebSocket::new(transport_url).await.unwrap());
    let raw_abi = std::fs::read_to_string(&config.safestake_registry_abi_path).or_else(|e| {
        error!(
            "Can't read from {} {}",
            &config.safestake_registry_abi_path, e
        );
        Err(ContractError::FileError)
    })?;
    let raw_json: Value = serde_json::from_str(&raw_abi).unwrap();
    let abi = raw_json["abi"].to_string();
    let address = Address::from_slice(&hex::decode({
        REGISTRY_CONTRACT.get().unwrap()
    }).unwrap());
    let contract = EthContract::from_json(web3.eth(), address, abi.as_bytes()).or_else(|e| {
        error!("Can't create contract from json {}", e);
        Err(ContractError::ContractParseError)
    })?;
    let (name, address, pk, _, _, _, _): (String, Address, Vec<u8>, U256, U256, U256, bool) =
        contract
            .query("getOperatorById", (id, ), None, Options::default(), None)
            .await
            .or_else(|e| {
                error!("Can't query from contract {}", e);
                Err(ContractError::QueryError)
            })?;
    Ok(Operator {
        id,
        name,
        address,
        public_key: pk.try_into().unwrap(),
    })
}

// check the paid block number of address. If the block is behind the current block number, stop validators releated to the address
pub async fn check_account(
    config: &ContractConfig,
    owner: Address,
) -> Result<bool, ContractError> {
    let transport_url = DEFAULT_TRANSPORT_URL.get().unwrap();
    let web3 = Web3::new(WebSocket::new(transport_url).await.unwrap());
    let raw_abi = std::fs::read_to_string(&config.safestake_network_abi_path).or_else(|e| {
        error!(
            "Can't read from {} {}",
            &config.safestake_network_abi_path, e
        );
        Err(ContractError::FileError)
    })?;
    let raw_json: Value = serde_json::from_str(&raw_abi).unwrap();
    let abi = raw_json["abi"].to_string();
    let address = Address::from_slice(&hex::decode({
        NETWORK_CONTRACT.get().unwrap()
    }).unwrap());
    let contract = EthContract::from_json(web3.eth(), address, abi.as_bytes()).or_else(|e| {
        error!("Can't create contract from json {}", e);
        Err(ContractError::ContractParseError)
    })?;
    let paid_block: U256 = contract.query("getAccountPaidBlockNumber", (owner, ), None, Options::default(), None).await.or_else(|e| {
        error!("Can't getAccountPaidBlockNumber from contract {}", e);
        Err(ContractError::QueryError)
    })?;
    let current_block = get_current_block().await?;
    info!("current block {:?}, paid block {:?} , account {}", current_block, paid_block,  owner);
    if current_block.as_u64() >= paid_block.as_u64() {
        Ok(true)
    } else {
        Ok(false)
    }
}

pub fn parse_bytes_token(tk: token::Token) -> Result<Vec<Vec<u8>>, ContractError> {
    let token_arr = tk.into_array().ok_or(ContractError::LogParseError)?;
    let res: Vec<Vec<u8>> = token_arr
        .into_iter()
        .map(|token| token.into_bytes().unwrap())
        .collect();
    Ok(res)
}

// only call once
pub fn set_global_operator_id(pks: &Vec<String>, self_pk: &str, ids: &Vec<u32>) {
    if !SELF_OPERATOR_ID.initialized() {
        let index = pks.iter().position(|x| *x == *self_pk).unwrap();
        SELF_OPERATOR_ID.set(ids[index]).unwrap();
        info!("Set self operator id successfully")
    }
}<|MERGE_RESOLUTION|>--- conflicted
+++ resolved
@@ -14,11 +14,6 @@
 use std::time::Duration;
 use store::Store;
 use tokio::sync::OnceCell;
-<<<<<<< HEAD
-use tokio::sync::RwLock;
-=======
-// use tokio::sync::RwLock;
->>>>>>> f3c57ecf
 use tracing::{error, info, warn};
 use web3::{
     contract::{Contract as EthContract, Options},
