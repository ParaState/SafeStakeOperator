--- conflicted
+++ resolved
@@ -641,18 +641,8 @@
         Ok(v) => {
             record.block_num = v.as_u64();
         }
-<<<<<<< HEAD
-        Err(ContractError::BlockNumberError(e)) => {
-            // if can't get block number, reset to zero.
-            error!("{}", ContractError::BlockNumberError(e).to_string());
-            record.block_num = 0;
-        }
-        Err(e) => {
-            // [zico] For other errors, leave record number as it is?
-=======
         Err(e) => {
             // [zico] For errors, leave record number as it is
->>>>>>> a7f55414
             error!("{}", e.to_string());
         }
     }
