--- conflicted
+++ resolved
@@ -156,20 +156,6 @@
 
     loop {
         tokio::select! {
-<<<<<<< HEAD
-            _ = query_interval.tick() => {
-                // pick a random node target
-                let target_random_node_id = enr::NodeId::random();
-                // execute a FINDNODE query
-                match discv5.find_node(target_random_node_id).await {
-                    Err(e) => info!("Find Node result failed: {:?}", e),
-                    Ok(v) => {
-                        info!("Find Node result succeeded: {} nodes", v.len());
-                    }
-                }
-            }
-=======
->>>>>>> ac95427f
             Some(event) = event_stream.recv() => {
                 match event {
                     Event::Discovered(enr) => {
