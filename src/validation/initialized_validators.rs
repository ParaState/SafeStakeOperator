//! Reference: lighthouse/validator_client/initialized_validators.rs 
//!
//! Provides management of "initialized" validators.
//!
//! A validator is "initialized" if it is ready for signing blocks, attestations, etc in this
//! validator client.
//!
//! The `InitializedValidators` struct in this file serves as the source-of-truth of which
//! validators are managed by this validator client.

use crate::validation::signing_method::SigningMethod;
use crate::validation::account_utils::{
    read_password, read_password_from_user,
    validator_definitions::{
        self, SigningDefinition, ValidatorDefinition, ValidatorDefinitions, CONFIG_FILENAME,
    },
    ZeroizeString,
};
use crate::validation::operator_committee_definitions::{self, OperatorCommitteeDefinition};
use crate::validation::eth2_keystore_share::keystore_share::{KeystoreShare};
use eth2::lighthouse_vc::std_types::DeleteKeystoreStatus;
use eth2_keystore::Keystore;
use lighthouse_metrics::set_gauge;
use lockfile::{Lockfile, LockfileError};
use parking_lot::{MappedMutexGuard, Mutex, MutexGuard};
use reqwest::{Certificate, Client, Error as ReqwestError};
use slog::{debug, error, info, warn, Logger};
use std::collections::{HashMap, HashSet};
use std::fs::{self, File};
use std::io::{self, Read};
use std::path::{Path, PathBuf};
use std::sync::Arc;
use std::time::Duration;
use types::{Address, Graffiti, Keypair, PublicKey, PublicKeyBytes};
use url::{ParseError, Url};
use validator_dir::Builder as ValidatorDirBuilder;

use crate::validation::key_cache;
use crate::validation::key_cache::KeyCache;

use crate::crypto::{ThresholdSignature};
use crate::validation::{
    operator::LocalOperator,
    OperatorCommittee};
use parking_lot::{RwLock};
/// Default timeout for a request to a remote signer for a signature.
///
/// Set to 12 seconds since that's the duration of a slot. A remote signer that cannot sign within
/// that time is outside the synchronous assumptions of Eth2.
const DEFAULT_REMOTE_SIGNER_REQUEST_TIMEOUT: Duration = Duration::from_secs(12);

// Use TTY instead of stdin to capture passwords from users.
const USE_STDIN: bool = false;

#[derive(Debug)]
pub enum Error {
    /// Refused to open a validator with an existing lockfile since that validator may be in-use by
    /// another process.
    Lockfile(LockfileError),
    /// The voting public key in the definition did not match the one in the keystore.
    VotingPublicKeyMismatch {
        definition: Box<PublicKey>,
        keystore: Box<PublicKey>,
    },
    /// There was a filesystem error when opening the keystore.
    UnableToOpenVotingKeystore(io::Error),
    UnableToOpenKeyCache(key_cache::Error),
    /// The keystore path is not as expected. It should be a file, not `..` or something obscure
    /// like that.
    BadVotingKeystorePath(PathBuf),
    BadKeyCachePath(PathBuf),
    /// The keystore could not be parsed, it is likely bad JSON.
    UnableToParseVotingKeystore(eth2_keystore::Error),
    /// The keystore could not be decrypted. The password might be wrong.
    UnableToDecryptKeystore(eth2_keystore::Error),
    /// There was a filesystem error when reading the keystore password from disk.
    UnableToReadVotingKeystorePassword(io::Error),
    /// There was an error updating the on-disk validator definitions file.
    UnableToSaveDefinitions(validator_definitions::Error),
    /// It is not legal to try and initialize a disabled validator definition.
    UnableToInitializeDisabledValidator,
    /// There was an error while deleting a keystore file.
    UnableToDeleteKeystore(PathBuf, io::Error),
    /// There was an error while deleting a validator dir.
    UnableToDeleteValidatorDir(PathBuf, io::Error),
    /// There was an error reading from stdin.
    UnableToReadPasswordFromUser(String),
    /// There was an error running a tokio async task.
    TokioJoin(tokio::task::JoinError),
    /// Cannot initialize the same validator twice.
    DuplicatePublicKey,
    /// The public key does not exist in the set of initialized validators.
    ValidatorNotInitialized(PublicKey),
    /// Unable to read the slot clock.
    SlotClock,
    /// The URL for the remote signer cannot be parsed.
    InvalidWeb3SignerUrl(String),
    /// Unable to read the root certificate file for the remote signer.
    InvalidWeb3SignerRootCertificateFile(io::Error),
    InvalidWeb3SignerRootCertificate(ReqwestError),
    UnableToBuildWeb3SignerClient(ReqwestError),

    NoCommitteeDefinition,
    UnableToParseCommitteeDefinition(operator_committee_definitions::Error),
    UnableToBuildCommittee,
    /// Unable to apply an action to a validator because it is using a remote signer.
    InvalidActionOnRemoteValidator,
}

impl From<LockfileError> for Error {
    fn from(error: LockfileError) -> Self {
        Self::Lockfile(error)
    }
}

/// A validator that is ready to sign messages.
pub struct InitializedValidator {
    signing_method: Arc<SigningMethod>,
    graffiti: Option<Graffiti>,
    suggested_fee_recipient: Option<Address>,
    /// The validators index in `state.validators`, to be updated by an external service.
    index: Option<u64>,
}

impl InitializedValidator {
    /// Return a reference to this validator's lockfile if it has one.
    pub fn keystore_lockfile(&self) -> Option<MappedMutexGuard<Lockfile>> {
        match self.signing_method.as_ref() {
            SigningMethod::LocalKeystore {
                ref voting_keystore_lockfile,
                ..
            } => MutexGuard::try_map(voting_keystore_lockfile.lock(), |option_lockfile| {
                option_lockfile.as_mut()
            })
            .ok(),
            // Web3Signer validators do not have any lockfiles.
            SigningMethod::Web3Signer { .. } => None,
            // [Zico]TODO: Should distributed validator have any lockfile?
            SigningMethod::DistributedKeystore { 
                ref voting_keystore_lockfile,
                ..
            } => MutexGuard::try_map(voting_keystore_lockfile.lock(), |option_lockfile| {
                option_lockfile.as_mut()
            })
            .ok(),
        }
    }
}

fn open_keystore(path: &Path) -> Result<Keystore, Error> {
    let keystore_file = File::open(path).map_err(Error::UnableToOpenVotingKeystore)?;
    Keystore::from_json_reader(keystore_file).map_err(Error::UnableToParseVotingKeystore)
}

fn open_keystore_share(path: &Path) -> Result<KeystoreShare, Error> {
    let keystore_share_file = File::open(path).map_err(Error::UnableToOpenVotingKeystore)?;
    KeystoreShare::from_json_reader(keystore_share_file).map_err(Error::UnableToParseVotingKeystore)
}

fn get_lockfile_path(file_path: &Path) -> Option<PathBuf> {
    file_path
        .file_name()
        .and_then(|os_str| os_str.to_str())
        .map(|filename| file_path.with_file_name(format!("{}.lock", filename)))
}

impl InitializedValidator {
    /// Instantiate `self` from a `ValidatorDefinition`.
    ///
    /// If `stdin.is_some()` any missing passwords will result in a prompt requesting input on
    /// stdin (prompts published to stderr).
    ///
    /// ## Errors
    ///
    /// If the validator is unable to be initialized for whatever reason.
    async fn from_definition(
        def: ValidatorDefinition,
        key_cache: &mut KeyCache,
        key_stores: &mut HashMap<PathBuf, Keystore>,
    ) -> Result<Self, Error> {
        if !def.enabled {
            return Err(Error::UnableToInitializeDisabledValidator);
        }

        let signing_method = match def.signing_definition {
            // Load the keystore, password, decrypt the keypair and create a lockfile for a
            // EIP-2335 keystore on the local filesystem.
            SigningDefinition::LocalKeystore {
                voting_keystore_path,
                voting_keystore_password_path,
                voting_keystore_password,
            } => {
                use std::collections::hash_map::Entry::*;
                let voting_keystore = match key_stores.entry(voting_keystore_path.clone()) {
                    Vacant(entry) => entry.insert(open_keystore(&voting_keystore_path)?),
                    Occupied(entry) => entry.into_mut(),
                };

                let voting_keypair = if let Some(keypair) = key_cache.get(voting_keystore.uuid()) {
                    keypair
                } else {
                    let keystore = voting_keystore.clone();
                    let keystore_path = voting_keystore_path.clone();
                    // Decoding a local keystore can take several seconds, therefore it's best
                    // to keep if off the core executor. This also has the fortunate effect of
                    // interrupting the potentially long-running task during shut down.
                    let (password, keypair) = tokio::task::spawn_blocking(move || {
                        Result::<_, Error>::Ok(
                            match (voting_keystore_password_path, voting_keystore_password) {
                                // If the password is supplied, use it and ignore the path
                                // (if supplied).
                                (_, Some(password)) => (
                                    password.as_ref().to_vec().into(),
                                    keystore
                                        .decrypt_keypair(password.as_ref())
                                        .map_err(Error::UnableToDecryptKeystore)?,
                                ),
                                // If only the path is supplied, use the path.
                                (Some(path), None) => {
                                    let password = read_password(path)
                                        .map_err(Error::UnableToReadVotingKeystorePassword)?;
                                    let keypair = keystore
                                        .decrypt_keypair(password.as_bytes())
                                        .map_err(Error::UnableToDecryptKeystore)?;
                                    (password, keypair)
                                }
                                // If there is no password available, maybe prompt for a password.
                                (None, None) => {
                                    let (password, keypair) = unlock_keystore_via_stdin_password(
                                        &keystore,
                                        &keystore_path,
                                    )?;
                                    (password.as_ref().to_vec().into(), keypair)
                                }
                            },
                        )
                    })
                    .await
                    .map_err(Error::TokioJoin)??;
                    key_cache.add(keypair.clone(), voting_keystore.uuid(), password);
                    keypair
                };

                if voting_keypair.pk != def.voting_public_key {
                    return Err(Error::VotingPublicKeyMismatch {
                        definition: Box::new(def.voting_public_key),
                        keystore: Box::new(voting_keypair.pk),
                    });
                }

                // Append a `.lock` suffix to the voting keystore.
                let lockfile_path = get_lockfile_path(&voting_keystore_path)
                    .ok_or_else(|| Error::BadVotingKeystorePath(voting_keystore_path.clone()))?;

                let voting_keystore_lockfile = Mutex::new(Some(Lockfile::new(lockfile_path)?));

                SigningMethod::LocalKeystore {
                    voting_keystore_path,
                    voting_keystore_lockfile,
                    voting_keystore: voting_keystore.clone(),
                    voting_keypair: Arc::new(voting_keypair),
                }
            }
            SigningDefinition::Web3Signer {
                url,
                root_certificate_path,
                request_timeout_ms,
            } => {
                let signing_url = build_web3_signer_url(&url, &def.voting_public_key)
                    .map_err(|e| Error::InvalidWeb3SignerUrl(e.to_string()))?;
                let request_timeout = request_timeout_ms
                    .map(Duration::from_millis)
                    .unwrap_or(DEFAULT_REMOTE_SIGNER_REQUEST_TIMEOUT);

                let builder = Client::builder().timeout(request_timeout);

                let builder = if let Some(path) = root_certificate_path {
                    let certificate = load_pem_certificate(path)?;
                    builder.add_root_certificate(certificate)
                } else {
                    builder
                };

                let http_client = builder
                    .build()
                    .map_err(Error::UnableToBuildWeb3SignerClient)?;

                SigningMethod::Web3Signer {
                    signing_url,
                    http_client,
                    voting_public_key: def.voting_public_key,
                }
            }

            // [Zico]TODO: To be revised 
            SigningDefinition::DistributedKeystore {
                voting_keystore_share_path,
                voting_keystore_share_password_path,
                voting_keystore_share_password,
                operator_committee_definition_path, 
                operator_committee_index,
                operator_id,
            } => {
<<<<<<< HEAD
                // [TODO] Zico: Start copying from LocalKeystore. Find a way to reuse.
                use std::collections::hash_map::Entry::*;
                let voting_keystore = match key_stores.entry(voting_keystore_share_path.clone()) {
                    Vacant(entry) => entry.insert(open_keystore_share(&voting_keystore_share_path)?.keystore),
                    Occupied(entry) => entry.into_mut(),
                };

                let voting_keypair = if let Some(keypair) = key_cache.get(voting_keystore.uuid()) {
                    keypair
                } else {
                    let keystore = voting_keystore.clone();
                    let keystore_path = voting_keystore_share_path.clone();
                    // Decoding a keystore can take several seconds, therefore it's best
                    // to keep if off the core executor. This also has the fortunate effect of
                    // interrupting the potentially long-running task during shut down.
                    let (password, keypair) = tokio::task::spawn_blocking(move || {
                        Result::<_, Error>::Ok(
                            match (voting_keystore_share_password_path, voting_keystore_share_password) {
                                // If the password is supplied, use it and ignore the path
                                // (if supplied).
                                (_, Some(password)) => (
                                    password.as_ref().to_vec().into(),
                                    keystore
                                        .decrypt_keypair(password.as_ref())
                                        .map_err(Error::UnableToDecryptKeystore)?,
                                ),
                                // If only the path is supplied, use the path.
                                (Some(path), None) => {
                                    let password = read_password(path)
                                        .map_err(Error::UnableToReadVotingKeystorePassword)?;
                                    let keypair = keystore
                                        .decrypt_keypair(password.as_bytes())
                                        .map_err(Error::UnableToDecryptKeystore)?;
                                    (password, keypair)
                                }
                                // If there is no password available, maybe prompt for a password.
                                (None, None) => {
                                    let (password, keypair) = unlock_keystore_via_stdin_password(
                                        &keystore,
                                        &keystore_path,
                                    )?;
                                    (password.as_ref().to_vec().into(), keypair)
                                }
                            },
                        )
                    })
                    .await
                    .map_err(Error::TokioJoin)??;
                    key_cache.add(keypair.clone(), voting_keystore.uuid(), password);
                    keypair
                };

                // [TODO] Zico: revisit this check, because def.voting_public_key is the master public key, while voting_keypair is a share.
                //if voting_keypair.pk != def.voting_public_key {
                    //return Err(Error::VotingPublicKeyMismatch {
                        //definition: Box::new(def.voting_public_key),
                        //keystore: Box::new(voting_keypair.pk),
                    //});
                //}

                // Append a `.lock` suffix to the voting keystore.
                let lockfile_path = get_lockfile_path(&voting_keystore_share_path)
                    .ok_or_else(|| Error::BadVotingKeystorePath(voting_keystore_share_path.clone()))?;

                let voting_keystore_share_lockfile = Mutex::new(Some(Lockfile::new(lockfile_path)?));
                // [TODO] Zico: End copying from LocalKeystore. Find a way to reuse.


                let committee_def_path = operator_committee_definition_path.ok_or(Error::NoCommitteeDefinition)?;
                let committee_def = OperatorCommitteeDefinition::from_file(committee_def_path).map_err(Error::UnableToParseCommitteeDefinition)?; 
                let mut committee = OperatorCommittee::from_definition(committee_def.clone()).map_err(|_| Error::UnableToBuildCommittee)?;

                let local_operator = Arc::new(
                    LocalOperator::new(operator_id, Arc::new(voting_keypair)));  
                committee.add_operator(operator_id, local_operator);

=======
                let t: usize = 5;
                let n: usize = 10;

                let mut m_threshold = ThresholdSignature::new(t);
                let (kp, kps, ids) = m_threshold.key_gen(n);

                let mut committee = OperatorCommittee::new(0, t);
                for i in 0..n {
                    let operator = Arc::new(
                        RwLock::new(LocalOperator::from_keypair(Arc::new(kps[i].clone()))));  
                    committee.add_operator(ids[i], operator);
                } 
>>>>>>> 92c69ee2
                SigningMethod::DistributedKeystore {
                    voting_keystore_lockfile: <_>::default(),
                    voting_public_key: committee_def.voting_public_key,
                    operator_committee: Arc::new(committee),
                }
            }
        };

        Ok(Self {
            signing_method: Arc::new(signing_method),
            graffiti: def.graffiti.map(Into::into),
            suggested_fee_recipient: def.suggested_fee_recipient,
            index: None,
        })
    }

    /// Returns the voting public key for this validator.
    pub fn voting_public_key(&self) -> &PublicKey {
        match self.signing_method.as_ref() {
            SigningMethod::LocalKeystore { voting_keypair, .. } => &voting_keypair.pk,
            SigningMethod::Web3Signer {
                voting_public_key, ..
            } => voting_public_key,
            // [Zico]TODO: To be revised
            SigningMethod::DistributedKeystore { voting_public_key, ..} => voting_public_key,
        }
    }
}

pub fn load_pem_certificate<P: AsRef<Path>>(pem_path: P) -> Result<Certificate, Error> {
    let mut buf = Vec::new();
    File::open(&pem_path)
        .map_err(Error::InvalidWeb3SignerRootCertificateFile)?
        .read_to_end(&mut buf)
        .map_err(Error::InvalidWeb3SignerRootCertificateFile)?;
    Certificate::from_pem(&buf).map_err(Error::InvalidWeb3SignerRootCertificate)
}

fn build_web3_signer_url(base_url: &str, voting_public_key: &PublicKey) -> Result<Url, ParseError> {
    Url::parse(base_url)?.join(&format!("api/v1/eth2/sign/{}", voting_public_key))
}

/// Try to unlock `keystore` at `keystore_path` by prompting the user via `stdin`.
fn unlock_keystore_via_stdin_password(
    keystore: &Keystore,
    keystore_path: &Path,
) -> Result<(ZeroizeString, Keypair), Error> {
    eprintln!();
    eprintln!(
        "The {} file does not contain either of the following fields for {:?}:",
        CONFIG_FILENAME, keystore_path
    );
    eprintln!();
    eprintln!(" - voting_keystore_password");
    eprintln!(" - voting_keystore_password_path");
    eprintln!();
    eprintln!(
        "You may exit and update {} or enter a password. \
                            If you choose to enter a password now then this prompt \
                            will be raised next time the validator is started.",
        CONFIG_FILENAME
    );
    eprintln!();
    eprintln!("Enter password (or press Ctrl+c to exit):");

    loop {
        let password =
            read_password_from_user(USE_STDIN).map_err(Error::UnableToReadPasswordFromUser)?;

        eprintln!();

        match keystore.decrypt_keypair(password.as_ref()) {
            Ok(keystore) => break Ok((password, keystore)),
            Err(eth2_keystore::Error::InvalidPassword) => {
                eprintln!("Invalid password, try again (or press Ctrl+c to exit):");
            }
            Err(e) => return Err(Error::UnableToDecryptKeystore(e)),
        }
    }
}

/// A set of `InitializedValidator` objects which is initialized from a list of
/// `ValidatorDefinition`. The `ValidatorDefinition` file is maintained as `self` is modified.
///
/// Forms the fundamental list of validators that are managed by this validator client instance.
pub struct InitializedValidators {
    /// A list of validator definitions which can be stored on-disk.
    definitions: ValidatorDefinitions,
    /// The directory that the `self.definitions` will be saved into.
    validators_dir: PathBuf,
    /// The canonical set of validators.
    validators: HashMap<PublicKeyBytes, InitializedValidator>,
    /// For logging via `slog`.
    log: Logger,
}

impl InitializedValidators {
    /// Instantiates `Self`, initializing all validators in `definitions`.
    pub async fn from_definitions(
        definitions: ValidatorDefinitions,
        validators_dir: PathBuf,
        log: Logger,
    ) -> Result<Self, Error> {
        let mut this = Self {
            validators_dir,
            definitions,
            validators: HashMap::default(),
            log,
        };
        this.update_validators().await?;
        Ok(this)
    }

    /// The count of enabled validators contained in `self`.
    pub fn num_enabled(&self) -> usize {
        self.validators.len()
    }

    /// The total count of enabled and disabled validators contained in `self`.
    pub fn num_total(&self) -> usize {
        self.definitions.as_slice().len()
    }

    /// Iterate through all voting public keys in `self` that should be used when querying for duties.
    pub fn iter_voting_pubkeys(&self) -> impl Iterator<Item = &PublicKeyBytes> {
        self.validators.iter().map(|(pubkey, _)| pubkey)
    }

    /// Returns the voting `Keypair` for a given voting `PublicKey`, if all are true:
    ///
    ///  - The validator is known to `self`.
    ///  - The validator is enabled.
    pub fn signing_method(&self, voting_public_key: &PublicKeyBytes) -> Option<Arc<SigningMethod>> {
        self.validators
            .get(voting_public_key)
            .map(|v| v.signing_method.clone())
    }

    /// Add a validator definition to `self`, replacing any disabled definition with the same
    /// voting public key.
    ///
    /// The on-disk representation of the validator definitions & the key cache will both be
    /// updated.
    pub async fn add_definition_replace_disabled(
        &mut self,
        def: ValidatorDefinition,
    ) -> Result<(), Error> {
        // Drop any disabled definitions with the same public key.
        let delete_def = |existing_def: &ValidatorDefinition| {
            !existing_def.enabled && existing_def.voting_public_key == def.voting_public_key
        };
        self.definitions.retain(|def| !delete_def(def));

        // Add the definition.
        self.add_definition(def).await
    }

    /// Add a validator definition to `self`, overwriting the on-disk representation of `self`.
    pub async fn add_definition(&mut self, def: ValidatorDefinition) -> Result<(), Error> {
        if self
            .definitions
            .as_slice()
            .iter()
            .any(|existing| existing.voting_public_key == def.voting_public_key)
        {
            return Err(Error::DuplicatePublicKey);
        }

        self.definitions.push(def);

        self.update_validators().await?;

        self.definitions
            .save(&self.validators_dir)
            .map_err(Error::UnableToSaveDefinitions)?;

        Ok(())
    }

    /// Delete the validator definition and keystore for `pubkey`.
    ///
    /// The delete is carried out in stages so that the filesystem is never left in an inconsistent
    /// state, even in case of errors or crashes.
    pub async fn delete_definition_and_keystore(
        &mut self,
        pubkey: &PublicKey,
    ) -> Result<DeleteKeystoreStatus, Error> {
        // 1. Disable the validator definition.
        //
        // We disable before removing so that in case of a crash the auto-discovery mechanism
        // won't re-activate the keystore.
        if let Some(def) = self
            .definitions
            .as_mut_slice()
            .iter_mut()
            .find(|def| &def.voting_public_key == pubkey)
        {
            // [Zico]TODO: to be revised
            if def.signing_definition.is_local_keystore() || def.signing_definition.is_distributed_keystore() {
                def.enabled = false;
                self.definitions
                    .save(&self.validators_dir)
                    .map_err(Error::UnableToSaveDefinitions)?;
            } else {
                return Err(Error::InvalidActionOnRemoteValidator);
            }
        } else {
            return Ok(DeleteKeystoreStatus::NotFound);
        }

        // 2. Delete from `self.validators`, which holds the signing method.
        //    Delete the keystore files.
        if let Some(initialized_validator) = self.validators.remove(&pubkey.compress()) {
            if let SigningMethod::LocalKeystore {
                ref voting_keystore_path,
                ref voting_keystore_lockfile,
                ref voting_keystore,
                ..
            } = *initialized_validator.signing_method
            {
                // Drop the lock file so that it may be deleted. This is particularly important on
                // Windows where the lockfile will fail to be deleted if it is still open.
                drop(voting_keystore_lockfile.lock().take());

                self.delete_keystore_or_validator_dir(voting_keystore_path, voting_keystore)?;
            }

            // [Zico]TODO: to be revised
            if let SigningMethod::DistributedKeystore {
                ..
            } = *initialized_validator.signing_method
            {
                
            }
        }

        // 3. Delete from validator definitions entirely.
        self.definitions
            .retain(|def| &def.voting_public_key != pubkey);
        self.definitions
            .save(&self.validators_dir)
            .map_err(Error::UnableToSaveDefinitions)?;

        Ok(DeleteKeystoreStatus::Deleted)
    }

    /// Attempt to delete the voting keystore file, or its entire validator directory.
    ///
    /// Some parts of the VC assume the existence of a validator based on the existence of a
    /// directory in the validators dir named like a public key.
    fn delete_keystore_or_validator_dir(
        &self,
        voting_keystore_path: &Path,
        voting_keystore: &Keystore,
    ) -> Result<(), Error> {
        // If the parent directory is a `ValidatorDir` within `self.validators_dir`, then
        // delete the entire directory so that it may be recreated if the keystore is
        // re-imported.
        if let Some(validator_dir) = voting_keystore_path.parent() {
            if validator_dir
                == ValidatorDirBuilder::get_dir_path(&self.validators_dir, voting_keystore)
            {
                fs::remove_dir_all(validator_dir)
                    .map_err(|e| Error::UnableToDeleteValidatorDir(validator_dir.into(), e))?;
                return Ok(());
            }
        }
        // Otherwise just delete the keystore file.
        fs::remove_file(voting_keystore_path)
            .map_err(|e| Error::UnableToDeleteKeystore(voting_keystore_path.into(), e))?;
        Ok(())
    }

    /// Returns a slice of all defined validators (regardless of their enabled state).
    pub fn validator_definitions(&self) -> &[ValidatorDefinition] {
        self.definitions.as_slice()
    }

    /// Indicates if the `voting_public_key` exists in self and if it is enabled.
    pub fn is_enabled(&self, voting_public_key: &PublicKey) -> Option<bool> {
        self.definitions
            .as_slice()
            .iter()
            .find(|def| def.voting_public_key == *voting_public_key)
            .map(|def| def.enabled)
    }

    /// Returns the `graffiti` for a given public key specified in the `ValidatorDefinitions`.
    pub fn graffiti(&self, public_key: &PublicKeyBytes) -> Option<Graffiti> {
        self.validators.get(public_key).and_then(|v| v.graffiti)
    }

    /// Returns the `suggested_fee_recipient` for a given public key specified in the
    /// `ValidatorDefinitions`.
    pub fn suggested_fee_recipient(&self, public_key: &PublicKeyBytes) -> Option<Address> {
        self.validators
            .get(public_key)
            .and_then(|v| v.suggested_fee_recipient)
    }

    /// Sets the `InitializedValidator` and `ValidatorDefinition` `enabled` values.
    ///
    /// ## Notes
    ///
    /// Enabling or disabling a validator will cause `self.definitions` to be updated and saved to
    /// disk. A newly enabled validator will be added to `self.validators`, whilst a newly disabled
    /// validator will be removed from `self.validators`.
    ///
    /// Saves the `ValidatorDefinitions` to file, even if no definitions were changed.
    pub async fn set_validator_status(
        &mut self,
        voting_public_key: &PublicKey,
        enabled: bool,
    ) -> Result<(), Error> {
        if let Some(def) = self
            .definitions
            .as_mut_slice()
            .iter_mut()
            .find(|def| def.voting_public_key == *voting_public_key)
        {
            def.enabled = enabled;
        }

        self.update_validators().await?;

        self.definitions
            .save(&self.validators_dir)
            .map_err(Error::UnableToSaveDefinitions)?;

        Ok(())
    }

    /// Tries to decrypt the key cache.
    ///
    /// Returns the decrypted cache if decryption was successful, or an error if a required password
    /// wasn't provided and couldn't be read interactively.
    ///
    /// In the case that the cache contains UUIDs for unknown validator definitions then it cannot
    /// be decrypted and will be replaced by a new empty cache.
    ///
    /// The mutable `key_stores` argument will be used to accelerate decyption by bypassing
    /// filesystem accesses for keystores that are already known. In the case that a keystore
    /// from the validator definitions is not yet in this map, it will be loaded from disk and
    /// inserted into the map.
    async fn decrypt_key_cache(
        &self,
        mut cache: KeyCache,
        key_stores: &mut HashMap<PathBuf, Keystore>,
    ) -> Result<KeyCache, Error> {
        // Read relevant key stores from the filesystem.
        let mut definitions_map = HashMap::new();
        for def in self.definitions.as_slice().iter().filter(|def| def.enabled) {
            match &def.signing_definition {
                SigningDefinition::LocalKeystore {
                    voting_keystore_path,
                    ..
                } => {
                    use std::collections::hash_map::Entry::*;
                    let key_store = match key_stores.entry(voting_keystore_path.clone()) {
                        Vacant(entry) => entry.insert(open_keystore(voting_keystore_path)?),
                        Occupied(entry) => entry.into_mut(),
                    };
                    definitions_map.insert(*key_store.uuid(), def);
                }
                // Remote signer validators don't interact with the key cache.
                SigningDefinition::Web3Signer { .. } => (),
                // [Zico]TODO: to be revised
                SigningDefinition::DistributedKeystore { .. } => (),
            }
        }

        //check if all paths are in the definitions_map
        for uuid in cache.uuids() {
            if !definitions_map.contains_key(uuid) {
                debug!(
                    self.log,
                    "Resetting the key cache";
                    "keystore_uuid" => %uuid,
                    "reason" => "impossible to decrypt due to missing keystore",
                );
                return Ok(KeyCache::new());
            }
        }

        //collect passwords
        let mut passwords = Vec::new();
        let mut public_keys = Vec::new();
        for uuid in cache.uuids() {
            let def = definitions_map.get(uuid).expect("Existence checked before");
            match &def.signing_definition {
                SigningDefinition::LocalKeystore {
                    voting_keystore_password_path,
                    voting_keystore_password,
                    voting_keystore_path,
                } => {
                    let pw = if let Some(p) = voting_keystore_password {
                        p.as_ref().to_vec().into()
                    } else if let Some(path) = voting_keystore_password_path {
                        read_password(path).map_err(Error::UnableToReadVotingKeystorePassword)?
                    } else {
                        let keystore = open_keystore(voting_keystore_path)?;
                        unlock_keystore_via_stdin_password(&keystore, voting_keystore_path)?
                            .0
                            .as_ref()
                            .to_vec()
                            .into()
                    };
                    passwords.push(pw);
                    public_keys.push(def.voting_public_key.clone());
                }
                // Remote signer validators don't interact with the key cache.
                SigningDefinition::Web3Signer { .. } => (),
                // [Zico]TODO: to be revised
                SigningDefinition::DistributedKeystore { .. } => (),
            };
        }

        //decrypt
        tokio::task::spawn_blocking(move || match cache.decrypt(passwords, public_keys) {
            Ok(_) | Err(key_cache::Error::AlreadyDecrypted) => cache,
            _ => KeyCache::new(),
        })
        .await
        .map_err(Error::TokioJoin)
    }

    /// Scans `self.definitions` and attempts to initialize and validators which are not already
    /// initialized.
    ///
    /// The function exits early with an error if any enabled validator is unable to be
    /// initialized.
    ///
    /// ## Notes
    ///
    /// A validator is considered "already known" and skipped if the public key is already known.
    /// I.e., if there are two different definitions with the same public key then the second will
    /// be ignored.
    pub(crate) async fn update_validators(&mut self) -> Result<(), Error> {
        //use key cache if available
        let mut key_stores = HashMap::new();

        // Create a lock file for the cache
        let key_cache_path = KeyCache::cache_file_path(&self.validators_dir);
        let cache_lockfile_path =
            get_lockfile_path(&key_cache_path).ok_or(Error::BadKeyCachePath(key_cache_path))?;
        let _cache_lockfile = Lockfile::new(cache_lockfile_path)?;

        let cache =
            KeyCache::open_or_create(&self.validators_dir).map_err(Error::UnableToOpenKeyCache)?;
        let mut key_cache = self.decrypt_key_cache(cache, &mut key_stores).await?;

        let mut disabled_uuids = HashSet::new();
        for def in self.definitions.as_slice() {
            if def.enabled {
                match &def.signing_definition {
                    SigningDefinition::LocalKeystore {
                        voting_keystore_path,
                        ..
                    } => {
                        let pubkey_bytes = def.voting_public_key.compress();

                        if self.validators.contains_key(&pubkey_bytes) {
                            continue;
                        }

                        if let Some(key_store) = key_stores.get(voting_keystore_path) {
                            disabled_uuids.remove(key_store.uuid());
                        }

                        match InitializedValidator::from_definition(
                            def.clone(),
                            &mut key_cache,
                            &mut key_stores,
                        )
                        .await
                        {
                            Ok(init) => {
                                let existing_lockfile_path = init
                                    .keystore_lockfile()
                                    .as_ref()
                                    .filter(|l| l.file_existed())
                                    .map(|l| l.path().to_owned());

                                self.validators
                                    .insert(init.voting_public_key().compress(), init);
                                info!(
                                    self.log,
                                    "Enabled validator";
                                    "signing_method" => "local_keystore",
                                    "voting_pubkey" => format!("{:?}", def.voting_public_key),
                                );

                                if let Some(lockfile_path) = existing_lockfile_path {
                                    warn!(
                                        self.log,
                                        "Ignored stale lockfile";
                                        "path" => lockfile_path.display(),
                                        "cause" => "Ungraceful shutdown (harmless) OR \
                                                    non-Lighthouse client using this keystore \
                                                    (risky)"
                                    );
                                }
                            }
                            Err(e) => {
                                error!(
                                    self.log,
                                    "Failed to initialize validator";
                                    "error" => format!("{:?}", e),
                                    "signing_method" => "local_keystore",
                                    "validator" => format!("{:?}", def.voting_public_key)
                                );

                                // Exit on an invalid validator.
                                return Err(e);
                            }
                        }
                    }
                    SigningDefinition::Web3Signer { .. } => {
                        match InitializedValidator::from_definition(
                            def.clone(),
                            &mut key_cache,
                            &mut key_stores,
                        )
                        .await
                        {
                            Ok(init) => {
                                self.validators
                                    .insert(init.voting_public_key().compress(), init);

                                info!(
                                    self.log,
                                    "Enabled validator";
                                    "signing_method" => "remote_signer",
                                    "voting_pubkey" => format!("{:?}", def.voting_public_key),
                                );
                            }
                            Err(e) => {
                                error!(
                                    self.log,
                                    "Failed to initialize validator";
                                    "error" => format!("{:?}", e),
                                    "signing_method" => "remote_signer",
                                    "validator" => format!("{:?}", def.voting_public_key)
                                );

                                // Exit on an invalid validator.
                                return Err(e);
                            }
                        }
                    }
                    // [Zico]TODO: to be revised
                    SigningDefinition::DistributedKeystore { 
                        voting_keystore_share_path, 
                        .. 
                    } => {
                        let pubkey_bytes = def.voting_public_key.compress();

                        if self.validators.contains_key(&pubkey_bytes) {
                            continue;
                        }

                        if let Some(key_store) = key_stores.get(voting_keystore_share_path) {
                            disabled_uuids.remove(key_store.uuid());
                        }

                        match InitializedValidator::from_definition(
                            def.clone(),
                            &mut key_cache,
                            &mut key_stores,
                        )
                        .await
                        {
                            Ok(init) => {
                                let existing_lockfile_path = init
                                    .keystore_lockfile()
                                    .as_ref()
                                    .filter(|l| l.file_existed())
                                    .map(|l| l.path().to_owned());

                                self.validators
                                    .insert(init.voting_public_key().compress(), init);
                                info!(
                                    self.log,
                                    "Enabled validator";
                                    "signing_method" => "distributed_keystore",
                                    "voting_pubkey" => format!("{:?}", def.voting_public_key),
                                );

                                if let Some(lockfile_path) = existing_lockfile_path {
                                    warn!(
                                        self.log,
                                        "Ignored stale lockfile";
                                        "path" => lockfile_path.display(),
                                        "cause" => "Ungraceful shutdown (harmless) OR \
                                                    non-Lighthouse client using this keystore \
                                                    (risky)"
                                    );
                                }
                            }
                            Err(e) => {
                                error!(
                                    self.log,
                                    "Failed to initialize validator";
                                    "error" => format!("{:?}", e),
                                    "signing_method" => "distributed_keystore",
                                    "validator" => format!("{:?}", def.voting_public_key)
                                );

                                // Exit on an invalid validator.
                                return Err(e);
                            }
                        }
                    }
                }
            } else {
                self.validators.remove(&def.voting_public_key.compress());
                match &def.signing_definition {
                    SigningDefinition::LocalKeystore {
                        voting_keystore_path,
                        ..
                    } => {
                        if let Some(key_store) = key_stores.get(voting_keystore_path) {
                            disabled_uuids.insert(*key_store.uuid());
                        }
                    }
                    // Remote signers do not interact with the key cache.
                    SigningDefinition::Web3Signer { .. } => (),
                    // [Zico]TODO: to be revised
                    SigningDefinition::DistributedKeystore {
                        voting_keystore_share_path,
                        ..
                    } => {
                        if let Some(key_store) = key_stores.get(voting_keystore_share_path) {
                            disabled_uuids.insert(*key_store.uuid());
                        }
                    }
                }

                info!(
                    self.log,
                    "Disabled validator";
                    "voting_pubkey" => format!("{:?}", def.voting_public_key)
                );
            }
        }
        for uuid in disabled_uuids {
            key_cache.remove(&uuid);
        }

        let validators_dir = self.validators_dir.clone();
        let log = self.log.clone();
        if key_cache.is_modified() {
            tokio::task::spawn_blocking(move || {
                match key_cache.save(validators_dir) {
                    Err(e) => warn!(
                        log,
                        "Error during saving of key_cache";
                        "err" => format!("{:?}", e)
                    ),
                    Ok(true) => info!(log, "Modified key_cache saved successfully"),
                    _ => {}
                };
            })
            .await
            .map_err(Error::TokioJoin)?;
        } else {
            debug!(log, "Key cache not modified");
        }

        // Update the enabled and total validator counts
        set_gauge(
            &crate::validation::http_metrics::metrics::ENABLED_VALIDATORS_COUNT,
            self.num_enabled() as i64,
        );
        set_gauge(
            &crate::validation::http_metrics::metrics::TOTAL_VALIDATORS_COUNT,
            self.num_total() as i64,
        );
        Ok(())
    }

    pub fn get_index(&self, pubkey: &PublicKeyBytes) -> Option<u64> {
        self.validators.get(pubkey).and_then(|val| val.index)
    }

    pub fn set_index(&mut self, pubkey: &PublicKeyBytes, index: u64) {
        if let Some(val) = self.validators.get_mut(pubkey) {
            val.index = Some(index);
        }
    }
}
<|MERGE_RESOLUTION|>--- conflicted
+++ resolved
@@ -301,7 +301,6 @@
                 operator_committee_index,
                 operator_id,
             } => {
-<<<<<<< HEAD
                 // [TODO] Zico: Start copying from LocalKeystore. Find a way to reuse.
                 use std::collections::hash_map::Entry::*;
                 let voting_keystore = match key_stores.entry(voting_keystore_share_path.clone()) {
@@ -375,23 +374,9 @@
                 let mut committee = OperatorCommittee::from_definition(committee_def.clone()).map_err(|_| Error::UnableToBuildCommittee)?;
 
                 let local_operator = Arc::new(
-                    LocalOperator::new(operator_id, Arc::new(voting_keypair)));  
+                    RwLock::new(LocalOperator::new(operator_id, Arc::new(voting_keypair))));  
                 committee.add_operator(operator_id, local_operator);
 
-=======
-                let t: usize = 5;
-                let n: usize = 10;
-
-                let mut m_threshold = ThresholdSignature::new(t);
-                let (kp, kps, ids) = m_threshold.key_gen(n);
-
-                let mut committee = OperatorCommittee::new(0, t);
-                for i in 0..n {
-                    let operator = Arc::new(
-                        RwLock::new(LocalOperator::from_keypair(Arc::new(kps[i].clone()))));  
-                    committee.add_operator(ids[i], operator);
-                } 
->>>>>>> 92c69ee2
                 SigningMethod::DistributedKeystore {
                     voting_keystore_lockfile: <_>::default(),
                     voting_public_key: committee_def.voting_public_key,
