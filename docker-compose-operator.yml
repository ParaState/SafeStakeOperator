version: '3'
services:
  geth:
    image: ethereum/client-go:v1.13.3
    pull_policy: always
    restart: unless-stopped
    network_mode: "host"
    volumes:
      - jwt-data:/data/jwt
      - geth-data:/data/geth
    command: [
      "--${GETH_NETWORK}",
      "--syncmode=snap",
      "--http",
      "--http.addr=0.0.0.0",
      "--http.vhosts=*",
      "--http.port=8545",
      "--authrpc.addr=0.0.0.0",
      "--authrpc.vhosts=*",
      "--authrpc.port=8551",
      "--discovery.port=30303",
      "--port=30303",
      "--datadir=/data/geth",
      "--pprof",
      "--pprof.addr=0.0.0.0",
      "--http.api=engine,eth,web3,net,debug",
      "--http.corsdomain=*",
      "--authrpc.jwtsecret=/data/jwt/jwtsecret"
    ]
    expose:
      - "8545"
      - "8546"
      - "8547"
      - "8551"
      - "30303"
<<<<<<< HEAD
=======

>>>>>>> 2db525a1
  lighthouse:
    network_mode: "host"
    image: sigp/lighthouse:v4.5.0
    pull_policy: always
    restart: unless-stopped
    volumes:
      - jwt-data:/data/jwt
      - lighthouse-data:/data/lighthouse
    command:
      [
        "lighthouse",
        "bn",
        "--network=${LIGHTHOUSE_NETWORK}",
        "--datadir=/data/lighthouse",
        "--execution-jwt=/data/jwt/jwtsecret",
        "--http",
        "--listen-address=0.0.0.0",
        "--http-address=0.0.0.0",
        "--http-port=5052",
        "--staking",
        "--http-allow-sync-stalled",
        "--merge",
        "--execution-endpoint=http://127.0.0.1:8551",
        "--metrics",
        "--metrics-address=0.0.0.0",
        "--subscribe-all-subnets",
        "--import-all-attestations",
        "--validator-monitor-auto",
        "--checkpoint-sync-url=https://goerli.checkpoint-sync.ethpandaops.io",
        "--terminal-total-difficulty-override=${TTD}"
      ]
    expose:
      - "5052"
      - "9000"
      - "5054"

  operator:
    network_mode: "host"
    volumes:
      - operator-data:/root/.lighthouse
    image: parastate/dvf-operator:${IMAGE_TAG}
    pull_policy: always
    restart: unless-stopped
    command:
      - /bin/sh
      - -c
      - |
        node_ip=$$(curl -s ifconfig.me)
<<<<<<< HEAD
        dvf validator_client --debug-level=info --network=${OPERATOR_NETWORK} --beacon-nodes=${BEACON_NODE_ENDPOINT} --api=${API_SERVER} --ws-url=${WS_URL}  --ip=$$node_ip --id=${OPERATOR_ID} --registry-contract=${REGISTRY_CONTRACT_ADDRESS} --network-contract=${NETWORK_CONTRACT_ADDRESS} --base-port=26000 2>&1
=======
        dvf validator_client --builder-proposals --debug-level=info --network=${OPERATOR_NETWORK} --beacon-nodes=${BEACON_NODE_ENDPOINT} --api=${API_SERVER} --ws-url=${WS_URL}  --ip=$$node_ip --id=${OPERATOR_ID} --registry-contract=${REGISTRY_CONTRACT_ADDRESS} --network-contract=${NETWORK_CONTRACT_ADDRESS} --base-port=26000 2>&1
>>>>>>> 2db525a1
    expose:
      - "26000"
      - "26001"
      - "26002"
      - "26003"
      - "26004"
      - "26005"
    deploy:
      resources:
        limits:
          memory: 5G

  dvf_key_tool:
    network_mode: "host"
    volumes:
      - operator-data:/root/.lighthouse
    image: parastate/dvf-operator:${IMAGE_TAG}
    pull_policy: always
    command:
      - /bin/sh
      - -c
      - |
        dvf_key_tool ${OPERATOR_NETWORK}
    deploy:
      resources:
        limits:
          memory: 5G

  nethermind:
    image: nethermind/nethermind
    pull_policy: always
    restart: unless-stopped
    network_mode: "host"
    volumes:
      - jwt-data:/data/jwt
      - nethermind-data:/data/nethermind
    command: [
      "--config=${NETHERMIND_NETWORK}",
      "--JsonRpc.Enabled=true",
      "--JsonRpc.EngineHost=0.0.0.0",
      "--JsonRpc.EnginePort=8551",
      "--JsonRpc.JwtSecretFile=/data/jwt/jwtsecret",
      "--datadir=/data/nethermind",
    ]
    expose:
      - "8551"
      - "30303"
  besu:
    image: hyperledger/besu
    pull_policy: always
    restart: unless-stopped
    network_mode: "host"
    user: "0"
    volumes:
      - jwt-data:/data/jwt
      - besu-data:/data/besu
    command: [
      "--network=${BESU_NETWORK}",
      "--rpc-http-enabled=true",
      "--engine-rpc-port=8551",
      "--engine-jwt-secret=/data/jwt/jwtsecret",
      "--data-storage-format=BONSAI",
      "--data-path=/data/besu",
    ]
    expose:
      - "8551"
      - "30303"
  erigon:
    image: thorax/erigon:v2.48.1
    pull_policy: always
    restart: unless-stopped
    network_mode: "host"
    user: "0"
    volumes:
      - jwt-data:/data/jwt
      - erigon-data:/data/erigon
    command: [
      "--chain=${ERIGON_NETWORK}",
      "--authrpc.port=8551",
      "--authrpc.jwtsecret=/data/jwt/jwtsecret",
      "--datadir=/data/erigon",
      "--prune=htc",
      "--prune.r.before=4367322"
    ]
    expose:
      - "8551"
      - "30303"
volumes:
  geth-data:
    driver: local
    driver_opts:
      o: bind
      type: none
      device: /data/geth
  lighthouse-data:
    driver: local
    driver_opts:
      o: bind
      type: none
      device: /data/lighthouse
  jwt-data:
    driver: local
    driver_opts:
      o: bind
      type: none
      device: /data/jwt
  operator-data:
    driver: local
    driver_opts:
      o: bind
      type: none
      device: /data/operator
  nethermind-data:
    driver: local
    driver_opts:
      o: bind
      type: none
      device: /data/nethermind
  besu-data:
    driver: local
    driver_opts:
      o: bind
      type: none
      device: /data/besu
  erigon-data:
    driver: local
    driver_opts:
      o: bind
      type: none
      device: /data/erigon<|MERGE_RESOLUTION|>--- conflicted
+++ resolved
@@ -33,10 +33,7 @@
       - "8547"
       - "8551"
       - "30303"
-<<<<<<< HEAD
-=======
-
->>>>>>> 2db525a1
+
   lighthouse:
     network_mode: "host"
     image: sigp/lighthouse:v4.5.0
@@ -85,11 +82,7 @@
       - -c
       - |
         node_ip=$$(curl -s ifconfig.me)
-<<<<<<< HEAD
-        dvf validator_client --debug-level=info --network=${OPERATOR_NETWORK} --beacon-nodes=${BEACON_NODE_ENDPOINT} --api=${API_SERVER} --ws-url=${WS_URL}  --ip=$$node_ip --id=${OPERATOR_ID} --registry-contract=${REGISTRY_CONTRACT_ADDRESS} --network-contract=${NETWORK_CONTRACT_ADDRESS} --base-port=26000 2>&1
-=======
         dvf validator_client --builder-proposals --debug-level=info --network=${OPERATOR_NETWORK} --beacon-nodes=${BEACON_NODE_ENDPOINT} --api=${API_SERVER} --ws-url=${WS_URL}  --ip=$$node_ip --id=${OPERATOR_ID} --registry-contract=${REGISTRY_CONTRACT_ADDRESS} --network-contract=${NETWORK_CONTRACT_ADDRESS} --base-port=26000 2>&1
->>>>>>> 2db525a1
     expose:
       - "26000"
       - "26001"
