use std::collections::HashMap;
use std::sync::{Arc};
use crate::validation::{
    generic_operator_committee::{TOperatorCommittee},
    operator::{TOperator, HotStuffOperator},
};
use crate::crypto::ThresholdSignature;
use crate::DvfOperatorTsid;
use crate::DvfCommitteeIndex;
use crate::utils::error::DvfError;
use bls::{Hash256, Signature, PublicKey};
use parking_lot::{RwLock};
use std::net::SocketAddr;
use tokio::net::TcpStream;
use futures::executor::block_on;
use tokio_util::codec::{Framed, LengthDelimitedCodec};
use bytes::Bytes;
use futures::sink::SinkExt as _;
/// Provides the externally-facing operator committee type.
pub mod types {
    pub use super::HotstuffOperatorCommittee as OperatorCommittee;
}

/// Hotstuff operator committee whose consensus protocol is dummy 
pub struct HotstuffOperatorCommittee {
    id: DvfCommitteeIndex,
    voting_public_key: PublicKey,
    operators: RwLock<HashMap<DvfOperatorTsid, Arc<RwLock<dyn TOperator>>>>,
    threshold_: usize,
}

impl TOperatorCommittee for HotstuffOperatorCommittee {
    fn new(id: DvfCommitteeIndex, voting_public_key: PublicKey, t: usize) -> Self {
        Self {
            id,
            voting_public_key,
            operators: <_>::default(),
            threshold_: t,
        }
    }

    fn add_operator(&mut self, id: DvfOperatorTsid, operator: Arc<RwLock<dyn TOperator>>) {

        self.operators.write().insert(id, operator);
    }

    fn threshold(&self) -> usize {
        self.threshold_
    }

    fn consensus(&self, msg: Hash256) -> bool {
        // send network request
        let operators = self.operators.write();
        let ids : Vec<DvfOperatorTsid> = operators.keys().map(|k| *k).collect();
        let id = ids[0];
        let mut operator = operators.get(&id).unwrap().write();
        let hotstuff_operator = operator.downcast_mut::<HotStuffOperator>().unwrap(); 
        println!("propose msg by id { }", id);
        if id == 1 {
            println!("propose msg by id { }", id);
            block_on(hotstuff_operator.propose(msg));
        }
            
        return true;
    }

    fn sign(&self, msg: Hash256) -> Result<Signature, DvfError> {
        // Run consensus protocol 
        println!("propose msg");
        let status = self.consensus(msg);

        let operators = self.operators.write();
        let ids : Vec<DvfOperatorTsid> = operators.keys().map(|k| *k).collect();

        let id :u32 = ids[0];
        let mut operator = operators.get(&id).unwrap().write();
        let hotstuff_operator = operator.downcast_mut::<HotStuffOperator>().unwrap();
        // wait 
        let signatures = block_on(hotstuff_operator.wait_signature());
<<<<<<< HEAD
        let self_pk = operator.public_key();
        println!("wait for signature");
        let self_signature = operator.sign(msg)?;

        let mut pks: Vec<&PublicKey> = signatures.iter().map(|x| &x.from).collect();
        pks.push(&self_pk);
        let mut sigs: Vec<&Signature> = signatures.iter().map(|x| &x.signature).collect();
        sigs.push(&self_signature);
=======
        let ids : Vec<DvfOperatorTsid> = signatures.iter().map(|x| x.id as u32).collect();
        // ids.push(id);
        println!("{:?}", &ids);
        let pks: Vec<&PublicKey> = signatures.iter().map(|x| &x.from).collect();
        // pks.push(self_pk);
        let sigs: Vec<&Signature> = signatures.iter().map(|x| &x.signature).collect();
        // sigs.push(&self_signature);
>>>>>>> ef1543f4
        let threshold_sig = ThresholdSignature::new(self.threshold());
        threshold_sig.threshold_aggregate(&sigs[..], &pks[..], &ids[..], msg)
    }

    
}<|MERGE_RESOLUTION|>--- conflicted
+++ resolved
@@ -77,16 +77,7 @@
         let hotstuff_operator = operator.downcast_mut::<HotStuffOperator>().unwrap();
         // wait 
         let signatures = block_on(hotstuff_operator.wait_signature());
-<<<<<<< HEAD
-        let self_pk = operator.public_key();
-        println!("wait for signature");
-        let self_signature = operator.sign(msg)?;
 
-        let mut pks: Vec<&PublicKey> = signatures.iter().map(|x| &x.from).collect();
-        pks.push(&self_pk);
-        let mut sigs: Vec<&Signature> = signatures.iter().map(|x| &x.signature).collect();
-        sigs.push(&self_signature);
-=======
         let ids : Vec<DvfOperatorTsid> = signatures.iter().map(|x| x.id as u32).collect();
         // ids.push(id);
         println!("{:?}", &ids);
@@ -94,7 +85,6 @@
         // pks.push(self_pk);
         let sigs: Vec<&Signature> = signatures.iter().map(|x| &x.signature).collect();
         // sigs.push(&self_signature);
->>>>>>> ef1543f4
         let threshold_sig = ThresholdSignature::new(self.threshold());
         threshold_sig.threshold_aggregate(&sigs[..], &pks[..], &ids[..], msg)
     }
