--- conflicted
+++ resolved
@@ -1,11 +1,7 @@
 version: '3'
 services:
   geth:
-<<<<<<< HEAD
     image: ethereum/client-go:v1.13.5
-=======
-    image: ethereum/client-go:v1.13.4
->>>>>>> 9aef8e9f
     pull_policy: always
     restart: unless-stopped
     network_mode: "host"
