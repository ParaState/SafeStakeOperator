--- conflicted
+++ resolved
@@ -73,13 +73,4 @@
     pub fn get_validator_pk(&self) -> String {
         self.cmt.get_validator_pk()
     }
-<<<<<<< HEAD
-}
-
-=======
-
-    pub async fn get_op_pos(&self, op_id: u64) -> usize {
-        self.cmt.get_op_pos(op_id).await
-    }
-}
->>>>>>> e6c788ce
+}