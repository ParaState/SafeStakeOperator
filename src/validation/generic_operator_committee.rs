--- conflicted
+++ resolved
@@ -21,13 +21,9 @@
     async fn consensus_on_duty(&self, data: &[u8]) -> Result<(), DvfError>;
     async fn sign(&self, msg: Hash256) -> Result<(Signature, Vec<u64>), DvfError>;
     async fn get_leader(&self, nonce: u64) -> u64;
-<<<<<<< HEAD
-    fn get_validator_pk(&self) -> String;
-=======
     async fn get_op_pos(&self, op_id: u64) -> usize;
     async fn is_leader_active(&self, nonce: u64) -> bool;
     fn get_validator_pk(&self) -> PublicKey;
->>>>>>> 9d8b5d09
     fn threshold(&self) -> usize;
 }
 
@@ -79,8 +75,6 @@
     pub fn get_validator_pk(&self) -> PublicKey {
         self.cmt.get_validator_pk()
     }
-<<<<<<< HEAD
-=======
 
     pub async fn get_op_pos(&self, op_id: u64) -> usize {
         self.cmt.get_op_pos(op_id).await
@@ -93,5 +87,4 @@
     pub async fn is_leader_active(&self, nonce: u64) -> bool {
         self.cmt.is_leader_active(nonce).await
     }
->>>>>>> 9d8b5d09
 }