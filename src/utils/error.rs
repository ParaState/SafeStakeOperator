--- conflicted
+++ resolved
@@ -30,11 +30,8 @@
     InvalidLength,
     /// Should not call the function specified by the string
     UnexpectedCall(String),
-<<<<<<< HEAD
     /// Error propogated from Store
     StoreError(String),
-    ///
-=======
     /// Vss share verification
     VssShareVerificationFailed,
     /// Dispute claim
@@ -47,7 +44,6 @@
     ZKVerificationFailed,
     InsufficientValidPks,
     /// Unknown error
->>>>>>> 28580f37
     Unknown
 }
 
